--- conflicted
+++ resolved
@@ -124,13 +124,13 @@
     assertEquals(6, o.toBlockingObservable.single)
   }
 
-<<<<<<< HEAD
   @Test def testJoin() {
      val xs = Observable.items(1,2,3)
      val ys = Observable.items("a")
      val zs = xs.join[String,String](ys, x => Observable.never, y => Observable.never, (x,y) => y+x)
      assertEquals(List("a1", "a2", "a3"),zs.toBlockingObservable.toList)
-=======
+  }
+
   @Test def testTimestampWithScheduler() {
     val c = 10
     val s = TestScheduler()
@@ -144,7 +144,6 @@
     val (l1, l2) = l.toList.unzip
     assertTrue(l1.size == c)
     assertEquals(l2, l1)
->>>>>>> 192f3d14
   }
 
   /*
