/**
 * Copyright 2013 Netflix, Inc.
 *
 * Licensed under the Apache License, Version 2.0 (the "License");
 * you may not use this file except in compliance with the License.
 * You may obtain a copy of the License at
 *
 * http://www.apache.org/licenses/LICENSE-2.0
 *
 * Unless required by applicable law or agreed to in writing, software
 * distributed under the License is distributed on an "AS IS" BASIS,
 * WITHOUT WARRANTIES OR CONDITIONS OF ANY KIND, either express or implied.
 * See the License for the specific language governing permissions and
 * limitations under the License.
 */

package rx.lang.scala

import rx.functions.FuncN
import rx.lang.scala.observables.ConnectableObservable
import scala.concurrent.duration
import java.util
import collection.JavaConversions._
import scala.collection.generic.CanBuildFrom
import scala.annotation.unchecked.uncheckedVariance
import scala.collection.{Iterable, Traversable, immutable}
import scala.collection.mutable.ArrayBuffer
import scala.language.higherKinds
import scala.reflect.ClassTag


/**
 * The Observable interface that implements the Reactive Pattern.
 *
 * @define subscribeObserverMain
 * Call this method to subscribe an [[rx.lang.scala.Observer]] for receiving 
 * items and notifications from the Observable.
 *
 * A typical implementation of `subscribe` does the following:
 *
 * It stores a reference to the Observer in a collection object, such as a `List[T]` object.
 *
 * It returns a reference to the [[rx.lang.scala.Subscription]] interface. This enables Observers to
 * unsubscribe, that is, to stop receiving items and notifications before the Observable stops
 * sending them, which also invokes the Observer's [[rx.lang.scala.Observer.onCompleted onCompleted]] method.
 *
 * An `Observable[T]` instance is responsible for accepting all subscriptions
 * and notifying all Observers. Unless the documentation for a particular
 * `Observable[T]` implementation indicates otherwise, Observers should make no
 * assumptions about the order in which multiple Observers will receive their notifications.
 *
 * @define subscribeObserverParamObserver 
 *         the observer
 * @define subscribeObserverParamScheduler 
 *         the [[rx.lang.scala.Scheduler]] on which Observers subscribe to the Observable
 *
 * @define subscribeSubscriberMain
 * Call this method to subscribe an [[Subscriber]] for receiving items and notifications from the [[Observable]].
 *
 * A typical implementation of `subscribe` does the following:
 *
 * It stores a reference to the Observer in a collection object, such as a `List[T]` object.
 *
 * It returns a reference to the [[rx.lang.scala.Subscription]] interface. This enables [[Subscriber]]s to
 * unsubscribe, that is, to stop receiving items and notifications before the Observable stops
 * sending them, which also invokes the Subscriber's [[rx.lang.scala.Observer.onCompleted onCompleted]] method.
 *
 * An [[Observable]] instance is responsible for accepting all subscriptions
 * and notifying all [[Subscriber]]s. Unless the documentation for a particular
 * [[Observable]] implementation indicates otherwise, [[Subscriber]]s should make no
 * assumptions about the order in which multiple [[Subscriber]]s will receive their notifications.
 *
 * @define subscribeSubscriberParamObserver
 *         the [[Subscriber]]
 * @define subscribeSubscriberParamScheduler
 *         the [[rx.lang.scala.Scheduler]] on which [[Subscriber]]s subscribe to the Observable
 *
 * @define subscribeAllReturn 
 *         a [[rx.lang.scala.Subscription]] reference whose `unsubscribe` method can be called to  stop receiving items
 *         before the Observable has finished sending them
 *
 * @define subscribeCallbacksMainWithNotifications
 * Call this method to receive items and notifications from this observable.
 *
 * @define subscribeCallbacksMainNoNotifications
 * Call this method to receive items from this observable.
 *
 * @define subscribeCallbacksParamOnNext 
 *         this function will be called whenever the Observable emits an item
 * @define subscribeCallbacksParamOnError
 *         this function will be called if an error occurs
 * @define subscribeCallbacksParamOnComplete
 *         this function will be called when this Observable has finished emitting items
 * @define subscribeCallbacksParamScheduler
 *         the scheduler to use
 *
 * @define debounceVsThrottle
 * Information on debounce vs throttle:
 *  - [[http://drupalmotion.com/article/debounce-and-throttle-visual-explanation]]
 *  - [[http://unscriptable.com/2009/03/20/debouncing-javascript-methods/]]
 *  - [[http://www.illyriad.co.uk/blog/index.php/2011/09/javascript-dont-spam-your-server-debounce-and-throttle/]]
 *
 *
 */
trait Observable[+T]
{
  import scala.collection.JavaConverters._
  import scala.collection.Seq
  import scala.concurrent.duration.{Duration, TimeUnit, MILLISECONDS}
  import scala.collection.mutable
  import rx.functions._
  import rx.lang.scala.observables.BlockingObservable
  import ImplicitFunctionConversions._
  import JavaConversions._

  private [scala] val asJavaObservable: rx.Observable[_ <: T]

  /**
   * $subscribeObserverMain
   *
   * @return $subscribeAllReturn
   */
  def subscribe(): Subscription = {
    asJavaObservable.subscribe()
  }

  /**
   * $subscribeObserverMain
   *
   * @param observer $subscribeObserverParamObserver
   * @return $subscribeAllReturn
   */
  def subscribe(observer: Observer[T]): Subscription = {
    asJavaObservable.subscribe(observer.asJavaObserver)
  }

  /**
   * $subscribeObserverMain
   *
   * @param observer $subscribeObserverParamObserver
   * @return $subscribeAllReturn
   */
  def apply(observer: Observer[T]): Subscription = subscribe(observer)

  /**
   * $subscribeSubscriberMain
   *
   * @param subscriber $subscribeSubscriberParamObserver
   * @return $subscribeAllReturn
   */
  def subscribe(subscriber: Subscriber[T]): Subscription = {
    // Add the casting to avoid compile error "ambiguous reference to overloaded definition"
    val thisJava = asJavaObservable.asInstanceOf[rx.Observable[T]]
    thisJava.subscribe(subscriber.asJavaSubscriber)
  }

  /**
   * Subscribe to Observable and invoke `OnSubscribe` function without any
   * contract protection, error handling, unsubscribe, or execution hooks.
   *
   * This should only be used for implementing an `Operator` that requires nested subscriptions.
   *
   * Normal use should use [[Observable.subscribe]] which ensures the Rx contract and other functionality.
   *
   * @param subscriber
   * @return [[Subscription]] which is the Subscriber passed in
   * @since 0.17
   */
  def unsafeSubscribe(subscriber: Subscriber[T]): Subscription = {
    asJavaObservable.unsafeSubscribe(subscriber.asJavaSubscriber)
  }

  /**
   * $subscribeSubscriberMain
   *
   * @param subscriber $subscribeSubscriberParamObserver
   * @return $subscribeAllReturn
   */
  def apply(subscriber: Subscriber[T]): Subscription = subscribe(subscriber)

  /**
   * $subscribeCallbacksMainNoNotifications
   *
   * @param onNext $subscribeCallbacksParamOnNext
   * @return $subscribeAllReturn
   */
  def subscribe(onNext: T => Unit): Subscription = {
   asJavaObservable.subscribe(scalaFunction1ProducingUnitToAction1(onNext))
  }

  /**
   * $subscribeCallbacksMainWithNotifications
   *
   * @param onNext $subscribeCallbacksParamOnNext
   * @param onError $subscribeCallbacksParamOnError
   * @return $subscribeAllReturn
   */
  def subscribe(onNext: T => Unit, onError: Throwable => Unit): Subscription = {
    asJavaObservable.subscribe(
      scalaFunction1ProducingUnitToAction1(onNext),
      scalaFunction1ProducingUnitToAction1(onError)
    )
  }

  /**
   * $subscribeCallbacksMainWithNotifications
   *
   * @param onNext $subscribeCallbacksParamOnNext
   * @param onError $subscribeCallbacksParamOnError
   * @param onCompleted $subscribeCallbacksParamOnComplete
   * @return $subscribeAllReturn
   */
  def subscribe(onNext: T => Unit, onError: Throwable => Unit, onCompleted: () => Unit): Subscription = {
    asJavaObservable.subscribe(
      scalaFunction1ProducingUnitToAction1(onNext),
      scalaFunction1ProducingUnitToAction1(onError), 
      scalaFunction0ProducingUnitToAction0(onCompleted)
    )
  }

  /**
   * Returns a [[rx.lang.scala.observables.ConnectableObservable]] that upon calling the `connect` function causes the source Observable to
   * push results into the specified subject.
   *
   * @param subject
   *            the `rx.lang.scala.subjects.Subject` to push source items into. Note: this is a by-name parameter.
   * @return a [[rx.lang.scala.observables.ConnectableObservable]] such that when the `connect` function
   *         is called, the Observable starts to push results into the specified Subject
   */
  def multicast[R >: T](subject: => rx.lang.scala.Subject[R]): ConnectableObservable[R] = {
    val f = new rx.functions.Func0[rx.subjects.Subject[_ >: R, _ <: R]]() {
      override def call(): rx.subjects.Subject[_ >: R, _ <: R] = subject.asJavaSubject
    }
    val thisJava: rx.Observable[_ <: R] = asJavaObservable
    new ConnectableObservable[R](thisJava.multicast[R](f))
  }

  /**
   * Returns an Observable that emits items produced by multicasting the source Observable within a selector function.
   *
   * @param subjectFactory the `Subject` factory
   * @param selector the selector function, which can use the multicasted source Observable subject to the policies
   *                 enforced by the created `Subject`
   * @return an Observable that emits the items produced by multicasting the source Observable within a selector function
   */
  def multicast[R >: T, U](subjectFactory: () => rx.lang.scala.Subject[R])(selector: Observable[R] => Observable[U]): Observable[U] = {
    val subjectFactoryJava: Func0[rx.subjects.Subject[_ >: T, _ <: R]] = () => subjectFactory().asJavaSubject
    val selectorJava: Func1[rx.Observable[R], rx.Observable[U]] =
      (jo: rx.Observable[R]) => selector(toScalaObservable[R](jo)).asJavaObservable.asInstanceOf[rx.Observable[U]]
    toScalaObservable[U](asJavaObservable.multicast[R, U](subjectFactoryJava, selectorJava))
  }

  /**
   * Returns an Observable that first emits the items emitted by `this`, and then `elem`.
   *
   * @param elem the item to be appended
   * @return  an Observable that first emits the items emitted by `this`, and then `elem`.
   */
  def :+[U >: T](elem: U): Observable[U] = {
    this ++ Observable.just(elem)
  }

  /**
   * Returns an Observable that first emits the items emitted by `this`, and then the items emitted
   * by `that`.
   *
   * <img width="640" src="https://raw.github.com/wiki/Netflix/RxJava/images/rx-operators/concat.png">
   *
   * @param that
   *            an Observable to be appended
   * @return an Observable that emits items that are the result of combining the items emitted by
   *         this and that, one after the other
   */
  def ++[U >: T](that: Observable[U]): Observable[U] = {
    val o1: rx.Observable[_ <: U] = this.asJavaObservable
    val o2: rx.Observable[_ <: U] = that.asJavaObservable
    toScalaObservable(rx.Observable.concat(o1, o2))
  }

  /**
   * Returns an Observable that emits a specified item before it begins to emit items emitted by the source Observable.
   * <p>
   * <img width="640" src="https://raw.github.com/wiki/Netflix/RxJava/images/rx-operators/startWith.png">
   *
   * @param elem the item to emit
   * @return an Observable that emits the specified item before it begins to emit items emitted by the source Observable
   */
  def +:[U >: T](elem: U): Observable[U] = {
    val thisJava = this.asJavaObservable.asInstanceOf[rx.Observable[U]]
    toScalaObservable(thisJava.startWith(elem))
  }

  /**
   * Returns an Observable that emits the items emitted by several Observables, one after the
   * other.
   *
   * This operation is only available if `this` is of type `Observable[Observable[U]]` for some `U`,
   * otherwise you'll get a compilation error.
   *
   * @usecase def concat[U]: Observable[U]
   */
  def concat[U](implicit evidence: Observable[T] <:< Observable[Observable[U]]): Observable[U] = {
    val o2: Observable[Observable[U]] = this
    val o3: Observable[rx.Observable[_ <: U]] = o2.map(_.asJavaObservable)
    val o4: rx.Observable[_ <: rx.Observable[_ <: U]] = o3.asJavaObservable
    val o5 = rx.Observable.concat[U](o4)
    toScalaObservable[U](o5)
  }

  /**
   * Returns a new Observable that emits items resulting from applying a function that you supply to each item
   * emitted by the source Observable, where that function returns an Observable, and then emitting the items
   * that result from concatinating those resulting Observables.
   *
   * <img width="640" height="305" src="https://raw.github.com/wiki/Netflix/RxJava/images/rx-operators/concatMap.png">
   *
   * @param f a function that, when applied to an item emitted by the source Observable, returns an Observable
   * @return an Observable that emits the result of applying the transformation function to each item emitted
   *         by the source Observable and concatinating the Observables obtained from this transformation
   */
  def concatMap[R](f: T => Observable[R]): Observable[R] = {
    toScalaObservable[R](asJavaObservable.concatMap[R](new Func1[T, rx.Observable[_ <: R]] {
      def call(t1: T): rx.Observable[_ <: R] = {
        f(t1).asJavaObservable
      }
    }))
  }

  /**
   * Wraps this Observable in another Observable that ensures that the resulting
   * Observable is chronologically well-behaved.
   *
   * <img width="640" src="https://github.com/Netflix/RxJava/wiki/images/rx-operators/synchronize.png">
   *
   * A well-behaved Observable does not interleave its invocations of the [[rx.lang.scala.Observer.onNext onNext]], [[rx.lang.scala.Observer.onCompleted onCompleted]], and [[rx.lang.scala.Observer.onError onError]] methods of
   * its [[rx.lang.scala.Observer]]s; it invokes `onCompleted` or `onError` only once; and it never invokes `onNext` after invoking either `onCompleted` or `onError`.
   * [[Observable.serialize serialize]] enforces this, and the Observable it returns invokes `onNext` and `onCompleted` or `onError` synchronously.
   *
   * @return an Observable that is a chronologically well-behaved version of the source
   *         Observable, and that synchronously notifies its [[rx.lang.scala.Observer]]s
   */
  def serialize: Observable[T] = {
    toScalaObservable[T](asJavaObservable.serialize)
  }

  /**
   * Wraps each item emitted by a source Observable in a timestamped tuple.
   *
   * <img width="640" src="https://github.com/Netflix/RxJava/wiki/images/rx-operators/timestamp.png">
   *
   * @return an Observable that emits timestamped items from the source Observable
   */
  def timestamp: Observable[(Long, T)] = {
    toScalaObservable[rx.schedulers.Timestamped[_ <: T]](asJavaObservable.timestamp())
      .map((t: rx.schedulers.Timestamped[_ <: T]) => (t.getTimestampMillis, t.getValue))
  }

  /**
   * Wraps each item emitted by a source Observable in a timestamped tuple
   * with timestamps provided by the given Scheduler.
   * <p>
   * <img width="640" src="https://raw.github.com/wiki/Netflix/RxJava/images/rx-operators/timestamp.s.png">
   * 
   * @param scheduler [[rx.lang.scala.Scheduler]] to use as a time source.
   * @return an Observable that emits timestamped items from the source
   *         Observable with timestamps provided by the given Scheduler
   */
  def timestamp(scheduler: Scheduler): Observable[(Long, T)] = {
    toScalaObservable[rx.schedulers.Timestamped[_ <: T]](asJavaObservable.timestamp(scheduler))
      .map((t: rx.schedulers.Timestamped[_ <: T]) => (t.getTimestampMillis, t.getValue))
  }

  /**
   * Returns an Observable formed from this Observable and another Observable by combining 
   * corresponding elements in pairs. 
   * The number of `onNext` invocations of the resulting `Observable[(T, U)]`
   * is the minumum of the number of `onNext` invocations of `this` and `that`.
   *
   * @param that the Observable to zip with
   * @return an Observable that pairs up values from `this` and `that` Observables.
   */
  def zip[U](that: Observable[U]): Observable[(T, U)] = {
    zipWith(that)((_, _))
  }

  /**
   * Returns an Observable formed from `this` Observable and `other` Iterable by combining
   * corresponding elements in pairs.
   * <p>
   * <img width="640" src="https://raw.github.com/wiki/Netflix/RxJava/images/rx-operators/zip.i.png">
   * <p>
   * Note that the `other` Iterable is evaluated as items are observed from the source Observable; it is
   * not pre-consumed. This allows you to zip infinite streams on either side.
   *
   * @param that the Iterable sequence
   * @return an Observable that pairs up values from the source Observable and the `other` Iterable.
   */
  def zip[U](that: Iterable[U]): Observable[(T, U)] = {
    zipWith(that)((_, _))
  }

  /**
   * Returns an Observable that emits items that are the result of applying a specified function to pairs of
   * values, one each from the source Observable and a specified Iterable sequence.
   * <p>
   * <img width="640" src="https://raw.github.com/wiki/Netflix/RxJava/images/rx-operators/zip.i.png">
   * <p>
   * Note that the `other` Iterable is evaluated as items are observed from the source Observable; it is
   * not pre-consumed. This allows you to zip infinite streams on either side.
   *
   * @param that the Iterable sequence
   * @param selector a function that combines the pairs of items from the Observable and the Iterable to generate
   *                 the items to be emitted by the resulting Observable
   * @return an Observable that pairs up values from the source Observable and the `other` Iterable
   *         sequence and emits the results of `selector` applied to these pairs
   */
  def zipWith[U, R](that: Iterable[U])(selector: (T, U) => R): Observable[R] = {
    val thisJava = asJavaObservable.asInstanceOf[rx.Observable[T]]
    toScalaObservable[R](thisJava.zipWith(that.asJava, selector))
  }

  /**
   * Returns an Observable formed from this Observable and another Observable by combining
   * corresponding elements using the selector function.
   * The number of `onNext` invocations of the resulting `Observable[(T, U)]`
   * is the minumum of the number of `onNext` invocations of `this` and `that`.
   *
   * @param that the Observable to zip with
   * @return an Observable that pairs up values from `this` and `that` Observables.
   */
  def zipWith[U, R](that: Observable[U])(selector: (T, U) => R): Observable[R] = {
    toScalaObservable[R](rx.Observable.zip[T, U, R](this.asJavaObservable, that.asJavaObservable, selector))
  }

  /**
   * Zips this Observable with its indices.
   *
   * @return An Observable emitting pairs consisting of all elements of this Observable paired with 
   *         their index. Indices start at 0.
   */
  def zipWithIndex: Observable[(T, Int)] = {
    zip(0 until Int.MaxValue)
  }

  /**
   * Creates an Observable which produces buffers of collected values.
   *
   * This Observable produces buffers. Buffers are created when the specified `openings`
   * Observable produces an object. That object is used to construct an Observable to emit buffers, feeding it into `closings` function.
   * Buffers are emitted when the created Observable produces an object.
   *
   * @param openings
   *            The [[rx.lang.scala.Observable]] which, when it produces an object, will cause
   *            another buffer to be created.
   * @param closings
   *            The function which is used to produce an [[rx.lang.scala.Observable]] for every buffer created.
   *            When this [[rx.lang.scala.Observable]] produces an object, the associated buffer
   *            is emitted.
   * @return
   *         An [[rx.lang.scala.Observable]] which produces buffers which are created and emitted when the specified [[rx.lang.scala.Observable]]s publish certain objects.
   */
  def slidingBuffer[Opening](openings: Observable[Opening])(closings: Opening => Observable[Any]): Observable[Seq[T]] = {
    val opening: rx.Observable[_ <: Opening] = openings.asJavaObservable
    val closing: Func1[_ >: Opening, _ <: rx.Observable[_ <: Any]] = (o: Opening) => closings(o).asJavaObservable
    val jObs: rx.Observable[_ <: java.util.List[_]] = asJavaObservable.buffer[Opening, Any](opening, closing)
    Observable.jObsOfListToScObsOfSeq(jObs.asInstanceOf[rx.Observable[_ <: java.util.List[T]]])
  }

  /**
   * Creates an Observable which produces buffers of collected values.
   *
   * This Observable produces connected non-overlapping buffers, each containing `count`
   * elements. When the source Observable completes or encounters an error, the current
   * buffer is emitted, and the event is propagated.
   *
   * @param count
   *            The maximum size of each buffer before it should be emitted.
   * @return
   *         An [[rx.lang.scala.Observable]] which produces connected non-overlapping buffers containing at most
   *         `count` produced values.
   */
  def tumblingBuffer(count: Int): Observable[Seq[T]] = {
    val oJava: rx.Observable[_ <: java.util.List[_]] = asJavaObservable.buffer(count)
    Observable.jObsOfListToScObsOfSeq(oJava.asInstanceOf[rx.Observable[_ <: java.util.List[T]]])
  }

  /**
   * Creates an Observable which produces buffers of collected values.
   *
   * This Observable produces buffers every `skip` values, each containing `count`
   * elements. When the source Observable completes or encounters an error, the current
   * buffer is emitted, and the event is propagated.
   *
   * @param count
   *            The maximum size of each buffer before it should be emitted.
   * @param skip
   *            How many produced values need to be skipped before starting a new buffer. Note that when `skip` and
   *            `count` are equals that this is the same operation as `buffer(int)`.
   * @return
   *         An [[rx.lang.scala.Observable]] which produces buffers every `skip` values containing at most
   *         `count` produced values.
   */
  def slidingBuffer(count: Int, skip: Int): Observable[Seq[T]] = {
    val oJava: rx.Observable[_ <: java.util.List[_]] = asJavaObservable.buffer(count, skip)
    Observable.jObsOfListToScObsOfSeq(oJava.asInstanceOf[rx.Observable[_ <: java.util.List[T]]])
  }

  /**
   * Creates an Observable which produces buffers of collected values.
   *
   * This Observable produces connected non-overlapping buffers, each of a fixed duration
   * specified by the `timespan` argument. When the source Observable completes or encounters
   * an error, the current buffer is emitted and the event is propagated.
   *
   * @param timespan
   *            The period of time each buffer is collecting values before it should be emitted, and
   *            replaced with a new buffer.
   * @return
   *         An [[rx.lang.scala.Observable]] which produces connected non-overlapping buffers with a fixed duration.
   */
  def tumblingBuffer(timespan: Duration): Observable[Seq[T]] = {
    val oJava: rx.Observable[_ <: java.util.List[_]] = asJavaObservable.buffer(timespan.length, timespan.unit)
    Observable.jObsOfListToScObsOfSeq(oJava.asInstanceOf[rx.Observable[_ <: java.util.List[T]]])
  }

  /**
   * Creates an Observable which produces buffers of collected values.
   *
   * This Observable produces connected non-overlapping buffers, each of a fixed duration
   * specified by the `timespan` argument. When the source Observable completes or encounters
   * an error, the current buffer is emitted and the event is propagated.
   *
   * @param timespan
   *            The period of time each buffer is collecting values before it should be emitted, and
   *            replaced with a new buffer.
   * @param scheduler
   *            The [[rx.lang.scala.Scheduler]] to use when determining the end and start of a buffer.
   * @return
   *         An [[rx.lang.scala.Observable]] which produces connected non-overlapping buffers with a fixed duration.
   */
  def tumblingBuffer(timespan: Duration, scheduler: Scheduler): Observable[Seq[T]] = {
    val oJava: rx.Observable[_ <: java.util.List[_]] = asJavaObservable.buffer(timespan.length, timespan.unit, scheduler)
    Observable.jObsOfListToScObsOfSeq(oJava.asInstanceOf[rx.Observable[_ <: java.util.List[T]]])
  }

  /**
   * Creates an Observable which produces buffers of collected values. This Observable produces connected
   * non-overlapping buffers, each of a fixed duration specified by the `timespan` argument or a maximum size
   * specified by the `count` argument (which ever is reached first). When the source Observable completes
   * or encounters an error, the current buffer is emitted and the event is propagated.
   *
   * @param timespan
   *            The period of time each buffer is collecting values before it should be emitted, and
   *            replaced with a new buffer.
   * @param count
   *            The maximum size of each buffer before it should be emitted.
   * @return
   *         An [[rx.lang.scala.Observable]] which produces connected non-overlapping buffers which are emitted after
   *         a fixed duration or when the buffer has reached maximum capacity (which ever occurs first).
   */
  def tumblingBuffer(timespan: Duration, count: Int): Observable[Seq[T]] = {
    val oJava: rx.Observable[_ <: java.util.List[_]] = asJavaObservable.buffer(timespan.length, timespan.unit, count)
    Observable.jObsOfListToScObsOfSeq(oJava.asInstanceOf[rx.Observable[_ <: java.util.List[T]]])
  }

  /**
   * Creates an Observable which produces buffers of collected values. This Observable produces connected
   * non-overlapping buffers, each of a fixed duration specified by the `timespan` argument or a maximum size
   * specified by the `count` argument (which ever is reached first). When the source Observable completes
   * or encounters an error, the current buffer is emitted and the event is propagated.
   *
   * @param timespan
   *            The period of time each buffer is collecting values before it should be emitted, and
   *            replaced with a new buffer.
   * @param count
   *            The maximum size of each buffer before it should be emitted.
   * @param scheduler
   *            The [[rx.lang.scala.Scheduler]] to use when determining the end and start of a buffer.
   * @return
   *         An [[rx.lang.scala.Observable]] which produces connected non-overlapping buffers which are emitted after
   *         a fixed duration or when the buffer has reached maximum capacity (which ever occurs first).
   */
  def tumblingBuffer(timespan: Duration, count: Int, scheduler: Scheduler): Observable[Seq[T]] = {
    val oJava: rx.Observable[_ <: java.util.List[_]] = asJavaObservable.buffer(timespan.length, timespan.unit, count, scheduler)
    Observable.jObsOfListToScObsOfSeq(oJava.asInstanceOf[rx.Observable[_ <: java.util.List[T]]])
  }

  /**
   * Creates an Observable which produces buffers of collected values. This Observable starts a new buffer
   * periodically, which is determined by the `timeshift` argument. Each buffer is emitted after a fixed timespan
   * specified by the `timespan` argument. When the source Observable completes or encounters an error, the
   * current buffer is emitted and the event is propagated.
   *
   * @param timespan
   *            The period of time each buffer is collecting values before it should be emitted.
   * @param timeshift
   *            The period of time after which a new buffer will be created.
   * @return
   *         An [[rx.lang.scala.Observable]] which produces new buffers periodically, and these are emitted after
   *         a fixed timespan has elapsed.
   */
  def slidingBuffer(timespan: Duration, timeshift: Duration): Observable[Seq[T]] = {
    val span: Long = timespan.length
    val shift: Long = timespan.unit.convert(timeshift.length, timeshift.unit)
    val unit: TimeUnit = timespan.unit
    val oJava: rx.Observable[_ <: java.util.List[_]] = asJavaObservable.buffer(span, shift, unit)
    Observable.jObsOfListToScObsOfSeq(oJava.asInstanceOf[rx.Observable[_ <: java.util.List[T]]])
  }

  /**
   * Creates an Observable which produces buffers of collected values. This Observable starts a new buffer
   * periodically, which is determined by the `timeshift` argument. Each buffer is emitted after a fixed timespan
   * specified by the `timespan` argument. When the source Observable completes or encounters an error, the
   * current buffer is emitted and the event is propagated.
   *
   * @param timespan
   *            The period of time each buffer is collecting values before it should be emitted.
   * @param timeshift
   *            The period of time after which a new buffer will be created.
   * @param scheduler
   *            The [[rx.lang.scala.Scheduler]] to use when determining the end and start of a buffer.
   * @return
   *         An [[rx.lang.scala.Observable]] which produces new buffers periodically, and these are emitted after
   *         a fixed timespan has elapsed.
   */
  def slidingBuffer(timespan: Duration, timeshift: Duration, scheduler: Scheduler): Observable[Seq[T]] = {
    val span: Long = timespan.length
    val shift: Long = timespan.unit.convert(timeshift.length, timeshift.unit)
    val unit: TimeUnit = timespan.unit
    val oJava: rx.Observable[_ <: java.util.List[_]] = asJavaObservable.buffer(span, shift, unit, scheduler)
    Observable.jObsOfListToScObsOfSeq(oJava.asInstanceOf[rx.Observable[_ <: java.util.List[T]]])
  }

  /**
   * Returns an Observable that emits non-overlapping buffered items from the source Observable each time the
   * specified boundary Observable emits an item.
   * <p>
   * <img width="640" src="https://raw.github.com/wiki/Netflix/RxJava/images/rx-operators/buffer8.png">
   * <p>
   * Completion of either the source or the boundary Observable causes the returned Observable to emit the
   * latest buffer and complete.
   *
   * @param boundary the boundary Observable. Note: This is a by-name parameter,
   *                 so it is only evaluated when someone subscribes to the returned Observable.
   * @return an Observable that emits buffered items from the source Observable when the boundary Observable
   *         emits an item
   */
  def tumblingBuffer(boundary: => Observable[Any]): Observable[Seq[T]] = {
    val f = new Func0[rx.Observable[_ <: Any]]() {
      override def call(): rx.Observable[_ <: Any] = boundary.asJavaObservable
    }
    toScalaObservable(asJavaObservable.buffer[Any](f)).map(_.asScala)
  }

  /**
   * Returns an Observable that emits non-overlapping buffered items from the source Observable each time the
   * specified boundary Observable emits an item.
   * <p>
   * <img width="640" src="https://raw.github.com/wiki/Netflix/RxJava/images/rx-operators/buffer8.png">
   * <p>
   * Completion of either the source or the boundary Observable causes the returned Observable to emit the
   * latest buffer and complete.
   *
   * @param boundary the boundary Observable
   * @param initialCapacity the initial capacity of each buffer chunk
   * @return an Observable that emits buffered items from the source Observable when the boundary Observable
   *         emits an item
   */
  def tumblingBuffer(boundary: Observable[Any], initialCapacity: Int): Observable[Seq[T]] = {
    val thisJava = this.asJavaObservable.asInstanceOf[rx.Observable[T]]
    toScalaObservable(thisJava.buffer(boundary.asJavaObservable, initialCapacity)).map(_.asScala)
  }

  /**
   * Creates an Observable which produces windows of collected values. This Observable produces connected
   * non-overlapping windows. The boundary of each window is determined by the items emitted from a specified
   * boundary-governing Observable.
   *
   * <img width="640" src="https://raw.github.com/wiki/Netflix/RxJava/images/rx-operators/window8.png" />
   *
   * @param boundary an Observable whose emitted items close and open windows. Note: This is a by-name parameter,
   *                 so it is only evaluated when someone subscribes to the returned Observable.
   * @return An Observable which produces connected non-overlapping windows. The boundary of each window is
   *         determined by the items emitted from a specified boundary-governing Observable.
   */
  def tumbling(boundary: => Observable[Any]): Observable[Observable[T]] = {
    val func = new Func0[rx.Observable[_ <: Any]]() {
      override def call(): rx.Observable[_ <: Any] = boundary.asJavaObservable
    }
    val jo: rx.Observable[_ <: rx.Observable[_ <: T]] = asJavaObservable.window[Any](func)
    toScalaObservable(jo).map(toScalaObservable[T](_))
  }

  /**
   * Creates an Observable which produces windows of collected values. Chunks are created when the specified `openings`
   * Observable produces an object. That object is used to construct an Observable to emit windows, feeding it into `closings` function.
   * Windows are emitted when the created Observable produces an object.
   *
   * @param openings
   *            The [[rx.lang.scala.Observable]] which when it produces an object, will cause
   *            another window to be created.
   * @param closings
   *            The function which is used to produce an [[rx.lang.scala.Observable]] for every window created.
   *            When this [[rx.lang.scala.Observable]] produces an object, the associated window
   *            is emitted.
   * @return
   *         An [[rx.lang.scala.Observable]] which produces windows which are created and emitted when the specified [[rx.lang.scala.Observable]]s publish certain objects.
   */
  def sliding[Opening](openings: Observable[Opening])(closings: Opening => Observable[Any]) = {
    Observable.jObsOfJObsToScObsOfScObs(
      asJavaObservable.window[Opening, Any](openings.asJavaObservable, (op: Opening) => closings(op).asJavaObservable))
      : Observable[Observable[T]] // SI-7818
  }

  /**
   * Creates an Observable which produces windows of collected values. This Observable produces connected
   * non-overlapping windows, each containing `count` elements. When the source Observable completes or
   * encounters an error, the current window is emitted, and the event is propagated.
   *
   * @param count
   *            The maximum size of each window before it should be emitted.
   * @return
   *         An [[rx.lang.scala.Observable]] which produces connected non-overlapping windows containing at most
   *         `count` produced values.
   */
  def tumbling(count: Int): Observable[Observable[T]] = {
    // this unnecessary ascription is needed because of this bug (without, compiler crashes):
    // https://issues.scala-lang.org/browse/SI-7818
    Observable.jObsOfJObsToScObsOfScObs(asJavaObservable.window(count)) : Observable[Observable[T]]
  }

  /**
   * Creates an Observable which produces windows of collected values. This Observable produces windows every
   * `skip` values, each containing `count` elements. When the source Observable completes or encounters an error,
   * the current window is emitted and the event is propagated.
   *
   * @param count
   *            The maximum size of each window before it should be emitted.
   * @param skip
   *            How many produced values need to be skipped before starting a new window. Note that when `skip` and
   *            `count` are equal that this is the same operation as `window(int)`.
   * @return
   *         An [[rx.lang.scala.Observable]] which produces windows every `skip` values containing at most
   *         `count` produced values.
   */
  def sliding(count: Int, skip: Int): Observable[Observable[T]] = {
    Observable.jObsOfJObsToScObsOfScObs(asJavaObservable.window(count, skip))
      : Observable[Observable[T]] // SI-7818
  }

  /**
   * Creates an Observable which produces windows of collected values. This Observable produces connected
   * non-overlapping windows, each of a fixed duration specified by the `timespan` argument. When the source
   * Observable completes or encounters an error, the current window is emitted and the event is propagated.
   *
   * @param timespan
   *            The period of time each window is collecting values before it should be emitted, and
   *            replaced with a new window.
   * @return
   *         An [[rx.lang.scala.Observable]] which produces connected non-overlapping windows with a fixed duration.
   */
  def tumbling(timespan: Duration): Observable[Observable[T]] = {
    Observable.jObsOfJObsToScObsOfScObs(asJavaObservable.window(timespan.length, timespan.unit))
      : Observable[Observable[T]] // SI-7818
  }

  /**
   * Creates an Observable which produces windows of collected values. This Observable produces connected
   * non-overlapping windows, each of a fixed duration specified by the `timespan` argument. When the source
   * Observable completes or encounters an error, the current window is emitted and the event is propagated.
   *
   * @param timespan
   *            The period of time each window is collecting values before it should be emitted, and
   *            replaced with a new window.
   * @param scheduler
   *            The [[rx.lang.scala.Scheduler]] to use when determining the end and start of a window.
   * @return
   *         An [[rx.lang.scala.Observable]] which produces connected non-overlapping windows with a fixed duration.
   */
  def tumbling(timespan: Duration, scheduler: Scheduler): Observable[Observable[T]] = {
    Observable.jObsOfJObsToScObsOfScObs(asJavaObservable.window(timespan.length, timespan.unit, scheduler))
      : Observable[Observable[T]] // SI-7818
  }

  /**
   * Creates an Observable which produces windows of collected values. This Observable produces connected
   * non-overlapping windows, each of a fixed duration specified by the `timespan` argument or a maximum size
   * specified by the `count` argument (which ever is reached first). When the source Observable completes
   * or encounters an error, the current window is emitted and the event is propagated.
   *
   * @param timespan
   *            The period of time each window is collecting values before it should be emitted, and
   *            replaced with a new window.
   * @param count
   *            The maximum size of each window before it should be emitted.
   * @return
   *         An [[rx.lang.scala.Observable]] which produces connected non-overlapping windows which are emitted after
   *         a fixed duration or when the window has reached maximum capacity (which ever occurs first).
   */
  def tumbling(timespan: Duration, count: Int): Observable[Observable[T]] = {
    Observable.jObsOfJObsToScObsOfScObs(asJavaObservable.window(timespan.length, timespan.unit, count))
      : Observable[Observable[T]] // SI-7818
  }

  /**
   * Creates an Observable which produces windows of collected values. This Observable produces connected
   * non-overlapping windows, each of a fixed duration specified by the `timespan` argument or a maximum size
   * specified by the `count` argument (which ever is reached first). When the source Observable completes
   * or encounters an error, the current window is emitted and the event is propagated.
   *
   * @param timespan
   *            The period of time each window is collecting values before it should be emitted, and
   *            replaced with a new window.
   * @param count
   *            The maximum size of each window before it should be emitted.
   * @param scheduler
   *            The [[rx.lang.scala.Scheduler]] to use when determining the end and start of a window.
   * @return
   *         An [[rx.lang.scala.Observable]] which produces connected non-overlapping windows which are emitted after
   *         a fixed duration or when the window has reached maximum capacity (which ever occurs first).
   */
  def tumbling(timespan: Duration, count: Int, scheduler: Scheduler): Observable[Observable[T]] = {
    Observable.jObsOfJObsToScObsOfScObs(asJavaObservable.window(timespan.length, timespan.unit, count, scheduler))
      : Observable[Observable[T]] // SI-7818
  }

  /**
   * Creates an Observable which produces windows of collected values. This Observable starts a new window
   * periodically, which is determined by the `timeshift` argument. Each window is emitted after a fixed timespan
   * specified by the `timespan` argument. When the source Observable completes or encounters an error, the
   * current window is emitted and the event is propagated.
   *
   * @param timespan
   *            The period of time each window is collecting values before it should be emitted.
   * @param timeshift
   *            The period of time after which a new window will be created.
   * @return
   *         An [[rx.lang.scala.Observable]] which produces new windows periodically, and these are emitted after
   *         a fixed timespan has elapsed.
   */
  def sliding(timespan: Duration, timeshift: Duration): Observable[Observable[T]] = {
    val span: Long = timespan.length
    val shift: Long = timespan.unit.convert(timeshift.length, timeshift.unit)
    val unit: TimeUnit = timespan.unit
    Observable.jObsOfJObsToScObsOfScObs(asJavaObservable.window(span, shift, unit))
      : Observable[Observable[T]] // SI-7818
  }

  /**
   * Creates an Observable which produces windows of collected values. This Observable starts a new window
   * periodically, which is determined by the `timeshift` argument. Each window is emitted after a fixed timespan
   * specified by the `timespan` argument. When the source Observable completes or encounters an error, the
   * current window is emitted and the event is propagated.
   *
   * @param timespan
   *            The period of time each window is collecting values before it should be emitted.
   * @param timeshift
   *            The period of time after which a new window will be created.
   * @param scheduler
   *            The [[rx.lang.scala.Scheduler]] to use when determining the end and start of a window.
   * @return
   *         An [[rx.lang.scala.Observable]] which produces new windows periodically, and these are emitted after
   *         a fixed timespan has elapsed.
   */
  def sliding(timespan: Duration, timeshift: Duration, scheduler: Scheduler): Observable[Observable[T]] = {
    val span: Long = timespan.length
    val shift: Long = timespan.unit.convert(timeshift.length, timeshift.unit)
    val unit: TimeUnit = timespan.unit
    Observable.jObsOfJObsToScObsOfScObs(asJavaObservable.window(span, shift, unit, scheduler))
      : Observable[Observable[T]] // SI-7818
  }

  /**
   * Returns an Observable that emits windows of items it collects from the source Observable. The resulting
   * Observable starts a new window periodically, as determined by the `timeshift` argument or a maximum
   * size as specified by the `count` argument (whichever is reached first). It emits
   * each window after a fixed timespan, specified by the `timespan` argument. When the source
   * Observable completes or Observable completes or encounters an error, the resulting Observable emits the
   * current window and propagates the notification from the source Observable.
   *
   * <img width="640" height="335" src="https://raw.github.com/wiki/Netflix/RxJava/images/rx-operators/window7.s.png" alt="">
   *
   * ===Backpressure Support:===
   * This operator does not support backpressure as it uses time to control data flow.
   *
   * ===Scheduler:===
   * you specify which `Scheduler` this operator will use
   *
   * @param timespan the period of time each window collects items before it should be emitted
   * @param timeshift the period of time after which a new window will be created
   * @param count the maximum size of each window before it should be emitted
   * @param scheduler the `Scheduler` to use when determining the end and start of a window
   * @return an Observable that emits new windows periodically as a fixed timespan elapses
   * @see <a href="https://github.com/Netflix/RxJava/wiki/Transforming-Observables#window">RxJava wiki: window</a>
   * @see <a href="http://msdn.microsoft.com/en-us/library/system.reactive.linq.observable.window.aspx">MSDN: Observable.Window</a>
   */
  def sliding(timespan: Duration, timeshift: Duration, count: Int, scheduler: Scheduler): Observable[Observable[T]] = {
    val span: Long = timespan.length
    val shift: Long = timespan.unit.convert(timeshift.length, timeshift.unit)
    val unit: TimeUnit = timespan.unit
    Observable.jObsOfJObsToScObsOfScObs(asJavaObservable.window(span, shift, unit, count, scheduler))
      : Observable[Observable[T]] // SI-7818
  }

  /**
   * Returns an Observable which only emits those items for which a given predicate holds.
   *
   * <img width="640" src="https://raw.github.com/wiki/Netflix/RxJava/images/rx-operators/filter.png">
   *
   * @param predicate
   *            a function that evaluates the items emitted by the source Observable, returning `true` if they pass the filter
   * @return an Observable that emits only those items in the original Observable that the filter
   *         evaluates as `true`
   */
  def filter(predicate: T => Boolean): Observable[T] = {
    toScalaObservable[T](asJavaObservable.filter(predicate))
  }

  /**
   * Registers an function to be called when this Observable invokes [[rx.lang.scala.Observer.onCompleted onCompleted]] or [[rx.lang.scala.Observer.onError onError]].
   *
   * <img width="640" src="https://github.com/Netflix/RxJava/wiki/images/rx-operators/finallyDo.png">
   *
   * @param action
   *            an function to be invoked when the source Observable finishes
   * @return an Observable that emits the same items as the source Observable, then invokes the function
   */
  def finallyDo(action: => Unit): Observable[T] = {
    toScalaObservable[T](asJavaObservable.finallyDo(() => action))
  }

  /**
   * Creates a new Observable by applying a function that you supply to each item emitted by
   * the source Observable, where that function returns an Observable, and then merging those
   * resulting Observables and emitting the results of this merger.
   *
   * <img width="640" src="https://raw.github.com/wiki/Netflix/RxJava/images/rx-operators/flatMap.png">
   *
   * @param f
   *            a function that, when applied to an item emitted by the source Observable, returns
   *            an Observable
   * @return an Observable that emits the result of applying the transformation function to each
   *         item emitted by the source Observable and merging the results of the Observables
   *         obtained from this transformation.
   */
  def flatMap[R](f: T => Observable[R]): Observable[R] = {
    toScalaObservable[R](asJavaObservable.flatMap[R](new Func1[T, rx.Observable[_ <: R]]{
      def call(t1: T): rx.Observable[_ <: R] = { f(t1).asJavaObservable }
    }))
  }

  /**
   * Returns an Observable that applies a function to each item emitted or notification raised by the source
   * Observable and then flattens the Observables returned from these functions and emits the resulting items.
   *
   * <img width="640" height="410" src="https://raw.github.com/wiki/Netflix/RxJava/images/rx-operators/mergeMap.nce.png">
   *
   * @tparam R the result type
   * @param onNext a function that returns an Observable to merge for each item emitted by the source Observable
   * @param onError a function that returns an Observable to merge for an onError notification from the source
   *                Observable
   * @param onCompleted a function that returns an Observable to merge for an onCompleted notification from the source
   *                    Observable
   * @return an Observable that emits the results of merging the Observables returned from applying the
   *         specified functions to the emissions and notifications of the source Observable
   */
  def flatMap[R](onNext: T => Observable[R], onError: Throwable => Observable[R], onCompleted: () => Observable[R]): Observable[R] = {
    val jOnNext = new Func1[T, rx.Observable[_ <: R]] {
      override def call(t: T): rx.Observable[_ <: R] = onNext(t).asJavaObservable
    }
    val jOnError = new Func1[Throwable, rx.Observable[_ <: R]] {
      override def call(e: Throwable): rx.Observable[_ <: R] = onError(e).asJavaObservable
    }
    val jOnCompleted = new Func0[rx.Observable[_ <: R]] {
      override def call(): rx.Observable[_ <: R] = onCompleted().asJavaObservable
    }
    toScalaObservable[R](asJavaObservable.flatMap[R](jOnNext, jOnError, jOnCompleted))
  }

  /**
   * Returns an Observable that emits the results of a specified function to the pair of values emitted by the
   * source Observable and a specified collection Observable.
   *
   * <img width="640" height="390" src="https://raw.github.com/wiki/Netflix/RxJava/images/rx-operators/mergeMap.r.png">
   *
   * @tparam U the type of items emitted by the collection Observable
   * @tparam R the type of items emitted by the resulting Observable
   * @param collectionSelector a function that returns an Observable for each item emitted by the source Observable
   * @param resultSelector a function that combines one item emitted by each of the source and collection Observables and
   *                       returns an item to be emitted by the resulting Observable
   * @return an Observable that emits the results of applying a function to a pair of values emitted by the
   *         source Observable and the collection Observable
   */
  def flatMapWith[U, R](collectionSelector: T => Observable[U])(resultSelector: (T, U) => R): Observable[R] = {
    val jCollectionSelector = new Func1[T, rx.Observable[_ <: U]] {
      override def call(t: T): rx.Observable[_ <: U] = collectionSelector(t).asJavaObservable
    }
    toScalaObservable[R](asJavaObservable.flatMap[U, R](jCollectionSelector, resultSelector))
  }

  /**
   * Returns an Observable that merges each item emitted by the source Observable with the values in an
   * Iterable corresponding to that item that is generated by a selector.
   *
   * <img width="640" height="310" src="https://raw.github.com/wiki/Netflix/RxJava/images/rx-operators/mergeMapIterable.png">
   *
   * @tparam R the type of item emitted by the resulting Observable
   * @param collectionSelector a function that returns an Iterable sequence of values for when given an item emitted by the
   *                           source Observable
   * @return an Observable that emits the results of merging the items emitted by the source Observable with
   *         the values in the Iterables corresponding to those items, as generated by `collectionSelector`
   */
  def flatMapIterable[R](collectionSelector: T => Iterable[R]): Observable[R] = {
    val jCollectionSelector = new Func1[T, java.lang.Iterable[_ <: R]] {
      override def call(t: T): java.lang.Iterable[_ <: R] = collectionSelector(t).asJava
    }
    toScalaObservable[R](asJavaObservable.flatMapIterable[R](jCollectionSelector))
  }

  /**
   * Returns an Observable that emits the results of applying a function to the pair of values from the source
   * Observable and an Iterable corresponding to that item that is generated by a selector.
   *
   * <img width="640" height="390" src="https://raw.github.com/wiki/Netflix/RxJava/images/rx-operators/mergeMapIterable.r.png">
   *
   * @tparam U the collection element type
   * @tparam R the type of item emited by the resulting Observable
   * @param collectionSelector a function that returns an Iterable sequence of values for each item emitted by the source
   *                           Observable
   * @param resultSelector a function that returns an item based on the item emitted by the source Observable and the
   *                       Iterable returned for that item by the `collectionSelector`
   * @return an Observable that emits the items returned by `resultSelector` for each item in the source Observable
   */
  def flatMapIterableWith[U, R](collectionSelector: T => Iterable[U])(resultSelector: (T, U) => R): Observable[R] = {
    val jCollectionSelector = new Func1[T, java.lang.Iterable[_ <: U]] {
      override def call(t: T): java.lang.Iterable[_ <: U] = collectionSelector(t).asJava
    }
    toScalaObservable[R](asJavaObservable.flatMapIterable[U, R](jCollectionSelector, resultSelector))
  }

  /**
   * Returns an Observable that applies the given function to each item emitted by an
   * Observable and emits the result.
   *
   * <img width="640" src="https://raw.github.com/wiki/Netflix/RxJava/images/rx-operators/map.png">
   *
   * @param func
   *            a function to apply to each item emitted by the Observable
   * @return an Observable that emits the items from the source Observable, transformed by the
   *         given function
   */
  def map[R](func: T => R): Observable[R] = {
    toScalaObservable[R](asJavaObservable.map[R](new Func1[T,R] {
      def call(t1: T): R = func(t1)
    }))
  }

  /**
   * Turns all of the notifications from a source Observable into [[rx.lang.scala.Observer.onNext onNext]] emissions,
   * and marks them with their original notification types within [[rx.lang.scala.Notification]] objects.
   *
   * <img width="640" src="https://raw.github.com/wiki/Netflix/RxJava/images/rx-operators/materialize.png">
   *
   * @return an Observable whose items are the result of materializing the items and
   *         notifications of the source Observable
   */
  def materialize: Observable[Notification[T]] = {
    toScalaObservable[rx.Notification[_ <: T]](asJavaObservable.materialize()).map(Notification(_))
  }

  /**
   * Asynchronously subscribes and unsubscribes Observers on the specified [[rx.lang.scala.Scheduler]].
   *
   * <img width="640" src="https://github.com/Netflix/RxJava/wiki/images/rx-operators/subscribeOn.png">
   *
   * @param scheduler
   *            the [[rx.lang.scala.Scheduler]] to perform subscription and unsubscription actions on
   * @return the source Observable modified so that its subscriptions and unsubscriptions happen
   *         on the specified [[rx.lang.scala.Scheduler]]
   */
  def subscribeOn(scheduler: Scheduler): Observable[T] = {
    toScalaObservable[T](asJavaObservable.subscribeOn(scheduler))
  }

  /**
   * Asynchronously unsubscribes on the specified [[Scheduler]].
   *
   * @param scheduler the [[Scheduler]] to perform subscription and unsubscription actions on
   * @return the source Observable modified so that its unsubscriptions happen on the specified [[Scheduler]]
   * @since 0.17
   */
  def unsubscribeOn(scheduler: Scheduler): Observable[T] = {
    toScalaObservable[T](asJavaObservable.unsubscribeOn(scheduler))
  }

  /**
   * Asynchronously notify [[rx.lang.scala.Observer]]s on the specified [[rx.lang.scala.Scheduler]].
   *
   * <img width="640" src="https://github.com/Netflix/RxJava/wiki/images/rx-operators/observeOn.png">
   *
   * @param scheduler
   *            the [[rx.lang.scala.Scheduler]] to notify [[rx.lang.scala.Observer]]s on
   * @return the source Observable modified so that its [[rx.lang.scala.Observer]]s are notified on the
   *         specified [[rx.lang.scala.Scheduler]]
   */
  def observeOn(scheduler: Scheduler): Observable[T] = {
    toScalaObservable[T](asJavaObservable.observeOn(scheduler))
  }

  /**
   * Returns an Observable that reverses the effect of [[rx.lang.scala.Observable.materialize]] by
   * transforming the [[rx.lang.scala.Notification]] objects emitted by the source Observable into the items
   * or notifications they represent.
   *
   * This operation is only available if `this` is of type `Observable[Notification[U]]` for some `U`, 
   * otherwise you will get a compilation error.
   *
   * <img width="640" src="https://github.com/Netflix/RxJava/wiki/images/rx-operators/dematerialize.png">
   *
   * @return an Observable that emits the items and notifications embedded in the [[rx.lang.scala.Notification]] objects emitted by the source Observable
   *
   * @usecase def dematerialize[U]: Observable[U]
   *   @inheritdoc
   *
   */
  // with =:= it does not work, why?
  def dematerialize[U](implicit evidence: Observable[T] <:< Observable[Notification[U]]): Observable[U] = {
    val o1: Observable[Notification[U]] = this
    val o2: Observable[rx.Notification[_ <: U]] = o1.map(_.asJavaNotification)
    val o3 = o2.asJavaObservable.dematerialize[U]()
    toScalaObservable[U](o3)
  }

  /**
   * Instruct an Observable to pass control to another Observable rather than invoking [[rx.lang.scala.Observer.onError onError]] if it encounters an error.
   *
   * <img width="640" src="https://raw.github.com/wiki/Netflix/RxJava/images/rx-operators/onErrorResumeNext.png">
   *
   * By default, when an Observable encounters an error that prevents it from emitting the
   * expected item to its [[rx.lang.scala.Observer]], the Observable invokes its Observer's
   * `onError` method, and then quits without invoking any more of its Observer's
   * methods. The `onErrorResumeNext` method changes this behavior. If you pass a
   * function that returns an Observable (`resumeFunction`) to
   * `onErrorResumeNext`, if the original Observable encounters an error, instead of
   * invoking its Observer's `onError` method, it will instead relinquish control to
   * the Observable returned from `resumeFunction`, which will invoke the Observer's 
   * [[rx.lang.scala.Observer.onNext onNext]] method if it is able to do so. In such a case, because no
   * Observable necessarily invokes `onError`, the Observer may never know that an
   * error happened.
   *
   * You can use this to prevent errors from propagating or to supply fallback data should errors
   * be encountered.
   *
   * @param resumeFunction
   *            a function that returns an Observable that will take over if the source Observable
   *            encounters an error
   * @return the original Observable, with appropriately modified behavior
   */
  def onErrorResumeNext[U >: T](resumeFunction: Throwable => Observable[U]): Observable[U] = {
    val f: Func1[Throwable, rx.Observable[_ <: U]] = (t: Throwable) => resumeFunction(t).asJavaObservable
    val f2 = f.asInstanceOf[Func1[Throwable, rx.Observable[Nothing]]]
    toScalaObservable[U](asJavaObservable.onErrorResumeNext(f2))
  }

  /**
   * Instruct an Observable to pass control to another Observable rather than invoking [[rx.lang.scala.Observer.onError onError]] if it encounters an error.
   *
   * <img width="640" src="https://raw.github.com/wiki/Netflix/RxJava/images/rx-operators/onErrorResumeNext.png">
   *
   * By default, when an Observable encounters an error that prevents it from emitting the
   * expected item to its [[rx.lang.scala.Observer]], the Observable invokes its Observer's
   * `onError` method, and then quits without invoking any more of its Observer's
   * methods. The `onErrorResumeNext` method changes this behavior. If you pass
   * another Observable (`resumeSequence`) to an Observable's
   * `onErrorResumeNext` method, if the original Observable encounters an error,
   * instead of invoking its Observer's `onError` method, it will instead relinquish
   * control to `resumeSequence` which will invoke the Observer's [[rx.lang.scala.Observer.onNext onNext]]
   * method if it is able to do so. In such a case, because no
   * Observable necessarily invokes `onError`, the Observer may never know that an
   * error happened.
   *
   * You can use this to prevent errors from propagating or to supply fallback data should errors
   * be encountered.
   *
   * @param resumeSequence
   *            a function that returns an Observable that will take over if the source Observable
   *            encounters an error
   * @return the original Observable, with appropriately modified behavior
   */
  def onErrorResumeNext[U >: T](resumeSequence: Observable[U]): Observable[U] = {
    val rSeq1: rx.Observable[_ <: U] = resumeSequence.asJavaObservable
    val rSeq2: rx.Observable[Nothing] = rSeq1.asInstanceOf[rx.Observable[Nothing]]
    toScalaObservable[U](asJavaObservable.onErrorResumeNext(rSeq2))
  }

  /**
   * Instruct an Observable to pass control to another Observable rather than invoking [[rx.lang.scala.Observer.onError onError]] if it encounters an error of type `java.lang.Exception`.
   *
   * This differs from `Observable.onErrorResumeNext` in that this one does not handle `java.lang.Throwable` or `java.lang.Error` but lets those continue through.
   *
   * <img width="640" src="https://raw.github.com/wiki/Netflix/RxJava/images/rx-operators/onErrorResumeNext.png">
   *
   * By default, when an Observable encounters an error that prevents it from emitting the
   * expected item to its [[rx.lang.scala.Observer]], the Observable invokes its Observer's
   * `onError` method, and then quits without invoking any more of its Observer's
   * methods. The `onErrorResumeNext` method changes this behavior. If you pass
   * another Observable (`resumeSequence`) to an Observable's
   * `onErrorResumeNext` method, if the original Observable encounters an error,
   * instead of invoking its Observer's `onError` method, it will instead relinquish
   * control to `resumeSequence` which will invoke the Observer's [[rx.lang.scala.Observer.onNext onNext]]
   * method if it is able to do so. In such a case, because no
   * Observable necessarily invokes `onError`, the Observer may never know that an
   * error happened.
   *
   * You can use this to prevent errors from propagating or to supply fallback data should errors
   * be encountered.
   *
   * @param resumeSequence
   *            a function that returns an Observable that will take over if the source Observable
   *            encounters an error
   * @return the original Observable, with appropriately modified behavior
   */
  def onExceptionResumeNext[U >: T](resumeSequence: Observable[U]): Observable[U] = {
    val rSeq1: rx.Observable[_ <: U] = resumeSequence.asJavaObservable
    val rSeq2: rx.Observable[Nothing] = rSeq1.asInstanceOf[rx.Observable[Nothing]]
    toScalaObservable[U](asJavaObservable.onExceptionResumeNext(rSeq2))
  }

  /**
   * Instruct an Observable to emit an item (returned by a specified function) rather than
   * invoking [[rx.lang.scala.Observer.onError onError]] if it encounters an error.
   *
   * <img width="640" src="https://github.com/Netflix/RxJava/wiki/images/rx-operators/onErrorReturn.png">
   *
   * By default, when an Observable encounters an error that prevents it from emitting the
   * expected item to its [[rx.lang.scala.Observer]], the Observable invokes its Observer's
   * `onError` method, and then quits without invoking any more of its Observer's
   * methods. The `onErrorReturn` method changes this behavior. If you pass a function
   * (`resumeFunction`) to an Observable's `onErrorReturn` method, if the
   * original Observable encounters an error, instead of invoking its Observer's
   * `onError` method, it will instead pass the return value of
   * `resumeFunction` to the Observer's [[rx.lang.scala.Observer.onNext onNext]] method.
   *
   * You can use this to prevent errors from propagating or to supply fallback data should errors
   * be encountered.
   *
   * @param resumeFunction
   *            a function that returns an item that the new Observable will emit if the source
   *            Observable encounters an error
   * @return the original Observable with appropriately modified behavior
   */
  def onErrorReturn[U >: T](resumeFunction: Throwable => U): Observable[U] = {
    val f1: Func1[Throwable, _ <: U] = resumeFunction
    val f2 = f1.asInstanceOf[Func1[Throwable, Nothing]]
    toScalaObservable[U](asJavaObservable.onErrorReturn(f2))
  }

  /**
   * Returns an Observable that applies a function of your choosing to the first item emitted by a
   * source Observable, then feeds the result of that function along with the second item emitted
   * by the source Observable into the same function, and so on until all items have been emitted
   * by the source Observable, and emits the final result from the final call to your function as
   * its sole item.
   *
   * <img width="640" src="https://raw.github.com/wiki/Netflix/RxJava/images/rx-operators/reduce.png">
   *
   * This technique, which is called "reduce" or "aggregate" here, is sometimes called "fold,"
   * "accumulate," "compress," or "inject" in other programming contexts. Groovy, for instance,
   * has an `inject` method that does a similar operation on lists.
   *
   * @param accumulator
   *            An accumulator function to be invoked on each item emitted by the source
   *            Observable, whose result will be used in the next accumulator call
   * @return an Observable that emits a single item that is the result of accumulating the
   *         output from the source Observable
   */
  def reduce[U >: T](accumulator: (U, U) => U): Observable[U] = {
    val func: Func2[_ >: U, _ >: U, _ <: U] = accumulator
    val func2 = func.asInstanceOf[Func2[T, T, T]]
    toScalaObservable[U](asJavaObservable.asInstanceOf[rx.Observable[T]].reduce(func2))
  }

  /**
   * Returns a [[rx.lang.scala.observables.ConnectableObservable]] that shares a single subscription to the underlying
   * Observable that will replay all of its items and notifications to any future [[rx.lang.scala.Observer]].
   *
   * <img width="640" src="https://raw.github.com/wiki/Netflix/RxJava/images/rx-operators/replay.png">
   *
   * @return a [[rx.lang.scala.observables.ConnectableObservable]] such that when the `connect` function
   *         is called, the [[rx.lang.scala.observables.ConnectableObservable]] starts to emit items to its [[rx.lang.scala.Observer]]s
   */
  def replay: ConnectableObservable[T] = {
    new ConnectableObservable[T](asJavaObservable.replay())
  }

  /**
   * Returns an Observable that emits items that are the results of invoking a specified selector on the items
   * emitted by a `ConnectableObservable` that shares a single subscription to the source Observable.
   * <p>
   * <img width="640" src="https://raw.github.com/wiki/Netflix/RxJava/images/rx-operators/replay.f.png">
   *
   * @param selector the selector function, which can use the multicasted sequence as many times as needed, without
   *                 causing multiple subscriptions to the Observable
   * @return an Observable that emits items that are the results of invoking the selector on a `ConnectableObservable`
   *         that shares a single subscription to the source Observable
   */
  def replay[R](selector: Observable[T] => Observable[R]): Observable[R] = {
    val thisJava = this.asJavaObservable.asInstanceOf[rx.Observable[T]]
    val fJava: Func1[rx.Observable[T], rx.Observable[R]] =
      (jo: rx.Observable[T]) => selector(toScalaObservable[T](jo)).asJavaObservable.asInstanceOf[rx.Observable[R]]
    toScalaObservable[R](thisJava.replay(fJava))
  }

  /**
   * Returns an Observable that emits items that are the results of invoking a specified selector on items
   * emitted by a `ConnectableObservable` that shares a single subscription to the source Observable,
   * replaying `bufferSize` notifications.
   * <p>
   * <img width="640" src="https://raw.github.com/wiki/Netflix/RxJava/images/rx-operators/replay.fn.png">
   *
   * @param selector the selector function, which can use the multicasted sequence as many times as needed, without
   *                 causing multiple subscriptions to the Observable
   * @param bufferSize  the buffer size that limits the number of items the connectable observable can replay
   * @return an Observable that emits items that are the results of invoking the selector on items emitted by
   *         a `ConnectableObservable` that shares a single subscription to the source Observable  replaying
   *         no more than `bufferSize` items
   */
  def replay[R](selector: Observable[T] => Observable[R], bufferSize: Int): Observable[R] = {
    val thisJava = this.asJavaObservable.asInstanceOf[rx.Observable[T]]
    val fJava: Func1[rx.Observable[T], rx.Observable[R]] =
      (jo: rx.Observable[T]) => selector(toScalaObservable[T](jo)).asJavaObservable.asInstanceOf[rx.Observable[R]]
    toScalaObservable[R](thisJava.replay(fJava, bufferSize))
  }

  /**
   * Returns an Observable that emits items that are the results of invoking a specified selector on items
   * emitted by a `ConnectableObservable` that shares a single subscription to the source Observable,
   * replaying no more than `bufferSize` items that were emitted within a specified time window.
   * <p>
   * <img width="640" src="https://raw.github.com/wiki/Netflix/RxJava/images/rx-operators/replay.fnt.png">
   *
   * @param selector  a selector function, which can use the multicasted sequence as many times as needed, without
   *                  causing multiple subscriptions to the Observable
   * @param bufferSize the buffer size that limits the number of items the connectable observable can replay
   * @param time the duration of the window in which the replayed items must have been emitted
   * @return an Observable that emits items that are the results of invoking the selector on items emitted by
   *         a `ConnectableObservable` that shares a single subscription to the source Observable, and
   *         replays no more than `bufferSize` items that were emitted within the window defined by `time`
   */
  def replay[R](selector: Observable[T] => Observable[R], bufferSize: Int, time: Duration): Observable[R] = {
    val thisJava = this.asJavaObservable.asInstanceOf[rx.Observable[T]]
    val fJava: Func1[rx.Observable[T], rx.Observable[R]] =
      (jo: rx.Observable[T]) => selector(toScalaObservable[T](jo)).asJavaObservable.asInstanceOf[rx.Observable[R]]
    toScalaObservable[R](thisJava.replay(fJava, bufferSize, time.length, time.unit))
  }

  /**
   * Returns an Observable that emits items that are the results of invoking a specified selector on items
   * emitted by a `ConnectableObservable` that shares a single subscription to the source Observable,
   * replaying no more than `bufferSize` items that were emitted within a specified time window.
   * <p>
   * <img width="640" src="https://raw.github.com/wiki/Netflix/RxJava/images/rx-operators/replay.fnts.png">
   *
   * @param selector  a selector function, which can use the multicasted sequence as many times as needed, without
   *                  causing multiple subscriptions to the Observable
   * @param bufferSize the buffer size that limits the number of items the connectable observable can replay
   * @param time  the duration of the window in which the replayed items must have been emitted
   * @param scheduler  the Scheduler that is the time source for the window
   * @return an Observable that emits items that are the results of invoking the selector on items emitted by
   *         a `ConnectableObservable` that shares a single subscription to the source Observable, and
   *         replays no more than `bufferSize` items that were emitted within the window defined by `time`
   * @throws IllegalArgumentException if `bufferSize` is less than zero
   */
  def replay[R](selector: Observable[T] => Observable[R], bufferSize: Int, time: Duration, scheduler: Scheduler): Observable[R] = {
    val thisJava = this.asJavaObservable.asInstanceOf[rx.Observable[T]]
    val fJava: Func1[rx.Observable[T], rx.Observable[R]] =
      (jo: rx.Observable[T]) => selector(toScalaObservable[T](jo)).asJavaObservable.asInstanceOf[rx.Observable[R]]
    toScalaObservable[R](thisJava.replay(fJava, bufferSize, time.length, time.unit, scheduler))
  }

  /**
   * Returns an Observable that emits items that are the results of invoking a specified selector on items
   * emitted by a `ConnectableObservable` that shares a single subscription to the source Observable,
   * replaying a maximum of `bufferSize` items.
   * <p>
   * <img width="640" src="https://raw.github.com/wiki/Netflix/RxJava/images/rx-operators/replay.fns.png">
   *
   * @param selector  a selector function, which can use the multicasted sequence as many times as needed, without
   *                  causing multiple subscriptions to the Observable
   * @param bufferSize  the buffer size that limits the number of items the connectable observable can replay
   * @param scheduler  the Scheduler on which the replay is observed
   * @return an Observable that emits items that are the results of invoking the selector on items emitted by
   *         a `ConnectableObservable` that shares a single subscription to the source Observable,
   *         replaying no more than `bufferSize` notifications
   */
  def replay[R](selector: Observable[T] => Observable[R], bufferSize: Int, scheduler: Scheduler): Observable[R] = {
    val thisJava = this.asJavaObservable.asInstanceOf[rx.Observable[T]]
    val fJava: Func1[rx.Observable[T], rx.Observable[R]] =
      (jo: rx.Observable[T]) => selector(toScalaObservable[T](jo)).asJavaObservable.asInstanceOf[rx.Observable[R]]
    toScalaObservable[R](thisJava.replay(fJava, bufferSize, scheduler))
  }

  /**
   * Returns an Observable that emits items that are the results of invoking a specified selector on items
   * emitted by a `ConnectableObservable` that shares a single subscription to the source Observable,
   * replaying all items that were emitted within a specified time window.
   * <p>
   * <img width="640" src="https://raw.github.com/wiki/Netflix/RxJava/images/rx-operators/replay.ft.png">
   *
   * @param selector   a selector function, which can use the multicasted sequence as many times as needed, without
   *                   causing multiple subscriptions to the Observable
   * @param time  the duration of the window in which the replayed items must have been emitted
   * @return an Observable that emits items that are the results of invoking the selector on items emitted by
   *         a `ConnectableObservable` that shares a single subscription to the source Observable,
   *         replaying all items that were emitted within the window defined by `time`
   */
  def replay[R](selector: Observable[T] => Observable[R], time: Duration, scheduler: Scheduler): Observable[R] = {
    val thisJava = this.asJavaObservable.asInstanceOf[rx.Observable[T]]
    val fJava: Func1[rx.Observable[T], rx.Observable[R]] =
      (jo: rx.Observable[T]) => selector(toScalaObservable[T](jo)).asJavaObservable.asInstanceOf[rx.Observable[R]]
    toScalaObservable[R](thisJava.replay(fJava, time.length, time.unit, scheduler))
  }

  /**
   * Returns an Observable that emits items that are the results of invoking a specified selector on items
   * emitted by a `ConnectableObservable` that shares a single subscription to the source Observable.
   * <p>
   * <img width="640" src="https://raw.github.com/wiki/Netflix/RxJava/images/rx-operators/replay.fs.png">
   *
   * @param selector  a selector function, which can use the multicasted sequence as many times as needed, without
   *                  causing multiple subscriptions to the Observable
   * @param scheduler    the Scheduler where the replay is observed
   * @return an Observable that emits items that are the results of invoking the selector on items emitted by
   *         a `ConnectableObservable` that shares a single subscription to the source Observable,
   *         replaying all items
   */
  def replay[R](selector: Observable[T] => Observable[R], scheduler: Scheduler): Observable[R] = {
    val thisJava = this.asJavaObservable.asInstanceOf[rx.Observable[T]]
    val fJava: Func1[rx.Observable[T], rx.Observable[R]] =
      (jo: rx.Observable[T]) => selector(toScalaObservable[T](jo)).asJavaObservable.asInstanceOf[rx.Observable[R]]
    toScalaObservable[R](thisJava.replay(fJava, scheduler))
  }

  /**
   * Returns a `ConnectableObservable` that shares a single subscription to the source Observable and
   * replays at most `bufferSize` items that were emitted during a specified time window.
   * <p>
   * <img width="640" src="https://raw.github.com/wiki/Netflix/RxJava/images/rx-operators/replay.nt.png">
   *
   * @param bufferSize the buffer size that limits the number of items that can be replayed
   * @param time the duration of the window in which the replayed items must have been emitted
   * @return a `ConnectableObservable` that shares a single subscription to the source Observable and
   *         replays at most `bufferSize` items that were emitted during the window defined by `time`
   */
  def replay(bufferSize: Int, time: Duration): ConnectableObservable[T] = {
    new ConnectableObservable[T](asJavaObservable.replay(bufferSize, time.length, time.unit))
  }

  /**
   * Returns a `ConnectableObservable` that shares a single subscription to the source Observable and
   * that replays a maximum of `bufferSize` items that are emitted within a specified time window.
   * <p>
   * <img width="640" src="https://raw.github.com/wiki/Netflix/RxJava/images/rx-operators/replay.nts.png">
   *
   * @param bufferSize the buffer size that limits the number of items that can be replayed
   * @param time the duration of the window in which the replayed items must have been emitted
   * @param scheduler the scheduler that is used as a time source for the window
   * @return a `ConnectableObservable` that shares a single subscription to the source Observable and
   *         replays at most `bufferSize` items that were emitted during the window defined by `time`
   *@throws IllegalArgumentException if `bufferSize` is less than zero
   */
  def replay(bufferSize: Int, time: Duration, scheduler: Scheduler): ConnectableObservable[T] = {
    new ConnectableObservable[T](asJavaObservable.replay(bufferSize, time.length, time.unit, scheduler))
  }

  /**
   * Returns an Observable that emits items that are the results of invoking a specified selector on items
   * emitted by a `ConnectableObservable` that shares a single subscription to the source Observable,
   * replaying all items that were emitted within a specified time window.
   * <p>
   * <img width="640" src="https://raw.github.com/wiki/Netflix/RxJava/images/rx-operators/replay.ft.png">
   *
   * @param selector  a selector function, which can use the multicasted sequence as many times as needed, without
   *                  causing multiple subscriptions to the Observable
   * @param time the duration of the window in which the replayed items must have been emitted
   * @return an Observable that emits items that are the results of invoking the selector on items emitted by
   *         a `ConnectableObservable` that shares a single subscription to the source Observable,
   *         replaying all items that were emitted within the window defined by `time`
   */
  def replay[R](selector: Observable[T] => Observable[R], time: Duration): Observable[R] = {
    val thisJava = this.asJavaObservable.asInstanceOf[rx.Observable[T]]
    val fJava: Func1[rx.Observable[T], rx.Observable[R]] =
      (jo: rx.Observable[T]) => selector(toScalaObservable[T](jo)).asJavaObservable.asInstanceOf[rx.Observable[R]]
    toScalaObservable[R](thisJava.replay(fJava, time.length, time.unit))
  }

  /**
   * Returns a `ConnectableObservable` that shares a single subscription to the source Observable that
   * replays at most `bufferSize` items emitted by that Observable.
   * <p>
   * <img width="640" src="https://raw.github.com/wiki/Netflix/RxJava/images/rx-operators/replay.n.png">
   *
   * @param bufferSize the buffer size that limits the number of items that can be replayed
   * @return a `ConnectableObservable` that shares a single subscription to the source Observable and
   *         replays at most `bufferSize` items emitted by that Observable
   */
  def replay(bufferSize: Int): ConnectableObservable[T] = {
    new ConnectableObservable[T](asJavaObservable.replay(bufferSize))
  }

  /**
   * Returns a `ConnectableObservable` that shares a single subscription to the source Observable and
   * replays at most `bufferSize` items emitted by that Observable.
   * <p>
   * <img width="640" src="https://raw.github.com/wiki/Netflix/RxJava/images/rx-operators/replay.ns.png">
   *
   * @param bufferSize the buffer size that limits the number of items that can be replayed
   * @param scheduler the scheduler on which the Observers will observe the emitted items
   * @return a `ConnectableObservable` that shares a single subscription to the source Observable and
   *         replays at most `bufferSize` items that were emitted by the Observable
   */
  def replay(bufferSize: Int, scheduler: Scheduler): ConnectableObservable[T] = {
    new ConnectableObservable[T](asJavaObservable.replay(bufferSize, scheduler))
  }

  /**
   * Returns a `ConnectableObservable` that shares a single subscription to the source Observable and
   * replays all items emitted by that Observable within a specified time window.
   * <p>
   * <img width="640" src="https://raw.github.com/wiki/Netflix/RxJava/images/rx-operators/replay.t.png">
   *
   * @param time  the duration of the window in which the replayed items must have been emitted
   * @return a `ConnectableObservable` that shares a single subscription to the source Observable and
   *         replays the items that were emitted during the window defined by `time`
   */
  def replay(time: Duration): ConnectableObservable[T] = {
    new ConnectableObservable[T](asJavaObservable.replay(time.length, time.unit))
  }

  /**
   * Returns a `ConnectableObservable` that shares a single subscription to the source Observable and
   * replays all items emitted by that Observable within a specified time window.
   * <p>
   * <img width="640" src="https://raw.github.com/wiki/Netflix/RxJava/images/rx-operators/replay.ts.png">
   *
   * @param time the duration of the window in which the replayed items must have been emitted
   * @param scheduler the Scheduler that is the time source for the window
   * @return a `ConnectableObservable` that shares a single subscription to the source Observable and
   *         replays the items that were emitted during the window defined by `time`
   */
  def replay(time: Duration, scheduler: Scheduler): ConnectableObservable[T] = {
    new ConnectableObservable[T](asJavaObservable.replay(time.length, time.unit, scheduler))
  }

  /**
   * Returns a `ConnectableObservable` that shares a single subscription to the source Observable that
   * will replay all of its items and notifications to any future `Observer` on the given `Scheduler`.
   * <p>
   * <img width="640" src="https://raw.github.com/wiki/Netflix/RxJava/images/rx-operators/replay.s.png">
   *
   * @param scheduler the Scheduler on which the Observers will observe the emitted items
   * @return a `ConnectableObservable` that shares a single subscription to the source Observable that
   *         will replay all of its items and notifications to any future `bserver` on the given `Scheduler`
   */
  def replay(scheduler: Scheduler): ConnectableObservable[T] = {
    new ConnectableObservable[T](asJavaObservable.replay(scheduler))
  }

  /**
   * This method has similar behavior to [[rx.lang.scala.Observable.replay]] except that this auto-subscribes to
   * the source Observable rather than returning a start function and an Observable.
   *
   * <img width="640" src="https://github.com/Netflix/RxJava/wiki/images/rx-operators/cache.png">
   *
   * This is useful when you want an Observable to cache responses and you can't control the
   * subscribe/unsubscribe behavior of all the [[rx.lang.scala.Observer]]s.
   *
   * When you call `cache`, it does not yet subscribe to the
   * source Observable. This only happens when `subscribe` is called
   * the first time on the Observable returned by `cache()`.
   * 
   * Note: You sacrifice the ability to unsubscribe from the origin when you use the
   * `cache()` operator so be careful not to use this operator on Observables that
   * emit an infinite or very large number of items that will use up memory.
   *
   * @return an Observable that when first subscribed to, caches all of its notifications for
   *         the benefit of subsequent subscribers.
   */
  def cache: Observable[T] = {
    toScalaObservable[T](asJavaObservable.cache())
  }

  /**
   * Caches emissions from the source Observable and replays them in order to any subsequent Subscribers.
   * This method has similar behavior to [[Observable.replay]] except that this auto-subscribes to the source
   * Observable rather than returning a [[ConnectableObservable]] for which you must call
   * `connect` to activate the subscription.
   * <p>
   * <img width="640" height="410" src="https://raw.github.com/wiki/Netflix/RxJava/images/rx-operators/cache.png" alt="">
   * <p>
   * This is useful when you want an Observable to cache responses and you can't control the
   * `subscribe/unsubscribe` behavior of all the [[Subscriber]]s.
   * <p>
   * When you call `cache`, it does not yet subscribe to the source Observable and so does not yet
   * begin cacheing items. This only happens when the first Subscriber calls the resulting Observable's
   * `subscribe` method.
   * <p>
   * <em>Note:</em> You sacrifice the ability to unsubscribe from the origin when you use the `cache`
   * Observer so be careful not to use this Observer on Observables that emit an infinite or very large number
   * of items that will use up memory.
   *
   * ===Backpressure Support:===
   * This operator does not support upstream backpressure as it is purposefully requesting and caching everything emitted.
   *
   * ===Scheduler:===
   * `cache` does not operate by default on a particular `Scheduler`.
   *
   * @param capacity hint for number of items to cache (for optimizing underlying data structure)
   * @return an Observable that, when first subscribed to, caches all of its items and notifications for the
   *         benefit of subsequent subscribers
   * @see <a href="https://github.com/Netflix/RxJava/wiki/Observable-Utility-Operators#cache">RxJava wiki: cache</a>
   * @since 0.20
   */
  def cache(capacity: Int): Observable[T] = {
    toScalaObservable[T](asJavaObservable.cache(capacity))
  }

  /**
   * Returns a new [[Observable]] that multicasts (shares) the original [[Observable]]. As long a
   * there is more than 1 [[Subscriber]], this [[Observable]] will be subscribed and emitting data.
   * When all subscribers have unsubscribed it will unsubscribe from the source [[Observable]].
   *
   * This is an alias for `publish().refCount()`
   *
   * <img width="640" src="https://raw.github.com/wiki/Netflix/RxJava/images/rx-operators/publishRefCount.png">
   *
   * @return a [[Observable]] that upon connection causes the source Observable to emit items to its [[Subscriber]]s
   * @since 0.19
   */
  def share: Observable[T] = {
    toScalaObservable[T](asJavaObservable.share())
  }

  /**
   * Returns an Observable that emits a Boolean that indicates whether the source Observable emitted a
   * specified item.
   *
   * Note: this method uses `==` to compare elements. It's a bit different from RxJava which uses `Object.equals`.
   * <p>
   * <img width="640" src="https://raw.github.com/wiki/Netflix/RxJava/images/rx-operators/contains.png">
   *
   *@param elem the item to search for in the emissions from the source Observable
   * @return an Observable that emits `true` if the specified item is emitted by the source Observable,
   *         or `false` if the source Observable completes without emitting that item
   */
  def contains[U >: T](elem: U): Observable[Boolean] = {
    exists(_ == elem)
  }

  /**
   * Returns a [[rx.lang.scala.observables.ConnectableObservable]], which waits until the `connect` function is called
   * before it begins emitting items from `this` [[rx.lang.scala.Observable]] to those [[rx.lang.scala.Observer]]s that
   * have subscribed to it.
   *
   * <img width="640" src="https://github.com/Netflix/RxJava/wiki/images/rx-operators/publishConnect.png">
   *
   * @return an [[rx.lang.scala.observables.ConnectableObservable]].
   */
  def publish: ConnectableObservable[T] = {
    new ConnectableObservable[T](asJavaObservable.publish())
  }


  /**
   * Returns a ConnectableObservable that emits `initialValue` followed by the items emitted by `this` Observable.
   * <p>
   * <img width="640" src="https://raw.github.com/wiki/Netflix/RxJava/images/rx-operators/publishConnect.i.png">
   *
   * @param initialValue the initial value to be emitted by the resulting ConnectableObservable
   * @return a `ConnectableObservable` that shares a single subscription to the underlying Observable and starts with `initialValue`
   */
  def publish[T](initialValue: T): ConnectableObservable[T] = {
    val thisJava = this.asJavaObservable.asInstanceOf[rx.Observable[T]]
    new ConnectableObservable[T](thisJava.publish(initialValue))
  }

  /**
   * Returns an Observable that emits the results of invoking a specified selector on items emitted by a `ConnectableObservable`
   * that shares a single subscription to the underlying sequence.
   * <p>
   * <img width="640" src="https://raw.github.com/wiki/Netflix/RxJava/images/rx-operators/publishConnect.f.png">
   *
   * @param selector a function that can use the multicasted source sequence as many times as needed, without
   *                 causing multiple subscriptions to the source sequence. Subscribers to the given source will
   *                 receive all notifications of the source from the time of the subscription forward.
   * @return an Observable that emits the results of invoking the selector on the items emitted by a `ConnectableObservable`
   *         that shares a single subscription to the underlying sequence
   */
  def publish[R](selector: Observable[T] => Observable[R]): Observable[R] = {
    val thisJava = this.asJavaObservable.asInstanceOf[rx.Observable[T]]
    val fJava: Func1[rx.Observable[T], rx.Observable[R]] =
      (jo: rx.Observable[T]) => selector(toScalaObservable[T](jo)).asJavaObservable.asInstanceOf[rx.Observable[R]]
    toScalaObservable[R](thisJava.publish(fJava))
  }

  /**
   * Returns an Observable that emits `initialValue` followed by the results of invoking a specified
   * selector on items emitted by a `ConnectableObservable` that shares a single subscription to the
   * source Observable.
   * <p>
   * <img width="640" src="https://raw.github.com/wiki/Netflix/RxJava/images/rx-operators/publishConnect.if.png">
   *
   * @param selector a function that can use the multicasted source sequence as many times as needed, without
   *                 causing multiple subscriptions to the source Observable. Subscribers to the source will
   *                 receive all notifications of the source from the time of the subscription forward
   * @param initialValue  the initial value of the underlying `BehaviorSubject`
   * @return an Observable that emits `initialValue` followed by the results of invoking the selector
   *         on a `ConnectableObservable` that shares a single subscription to the underlying Observable
   */
  def publish[R](selector: Observable[T] => Observable[R], initialValue: T @uncheckedVariance): Observable[R] = {
    val thisJava = this.asJavaObservable.asInstanceOf[rx.Observable[T]]
    val fJava: Func1[rx.Observable[T], rx.Observable[R]] =
      (jo: rx.Observable[T]) => selector(toScalaObservable[T](jo)).asJavaObservable.asInstanceOf[rx.Observable[R]]
    toScalaObservable[R](thisJava.publish(fJava, initialValue))
  }

  /**
   * Returns a [[ConnectableObservable]] that emits only the last item emitted by the source Observable.
   * A [[ConnectableObservable]] resembles an ordinary Observable, except that it does not begin emitting items
   * when it is subscribed to, but only when its `connect` method is called.
   * <p>
   * <img width="640" src="https://raw.github.com/wiki/Netflix/RxJava/images/rx-operators/publishLast.png">
   *
   * @return a [[ConnectableObservable]] that emits only the last item emitted by the source Observable
   */
  def publishLast: ConnectableObservable[T] = {
    new ConnectableObservable[T](asJavaObservable.publishLast())
  }

  /**
   * Returns an Observable that emits an item that results from invoking a specified selector on the last item
   * emitted by a [[ConnectableObservable]] that shares a single subscription to the source Observable.
   * <p>
   * <img width="640" src="https://raw.github.com/wiki/Netflix/RxJava/images/rx-operators/publishLast.f.png">
   *
   * @param selector a function that can use the multicasted source sequence as many times as needed, without
   *                 causing multiple subscriptions to the source Observable. Subscribers to the source will only
   *                 receive the last item emitted by the source.
   * @return an Observable that emits an item that is the result of invoking the selector on a [[ConnectableObservable]]
   *         that shares a single subscription to the source Observable
   */
  def publishLast[R](selector: Observable[T] => Observable[R]): Observable[R] = {
    val thisJava = this.asJavaObservable.asInstanceOf[rx.Observable[T]]
    val fJava = new rx.functions.Func1[rx.Observable[T], rx.Observable[R]]() {
      override def call(jo: rx.Observable[T]): rx.Observable[R] =
        selector(toScalaObservable[T](jo)).asJavaObservable.asInstanceOf[rx.Observable[R]]
    }
    toScalaObservable[R](thisJava.publishLast(fJava))
  }

  // TODO add Scala-like aggregate function

  /**
   * Returns an Observable that applies a function of your choosing to the first item emitted by a
   * source Observable, then feeds the result of that function along with the second item emitted
   * by an Observable into the same function, and so on until all items have been emitted by the
   * source Observable, emitting the final result from the final call to your function as its sole
   * item.
   *
   * <img width="640" src="https://raw.github.com/wiki/Netflix/RxJava/images/rx-operators/reduceSeed.png">
   *
   * This technique, which is called "reduce" or "aggregate" here, is sometimes called "fold,"
   * "accumulate," "compress," or "inject" in other programming contexts. Groovy, for instance,
   * has an `inject` method that does a similar operation on lists.
   *
   * @param initialValue
   *            the initial (seed) accumulator value
   * @param accumulator
   *            an accumulator function to be invoked on each item emitted by the source
   *            Observable, the result of which will be used in the next accumulator call
   * @return an Observable that emits a single item that is the result of accumulating the output
   *         from the items emitted by the source Observable
   */
  def foldLeft[R](initialValue: R)(accumulator: (R, T) => R): Observable[R] = {
    toScalaObservable[R](asJavaObservable.reduce(initialValue, new Func2[R,T,R]{
      def call(t1: R, t2: T): R = accumulator(t1,t2)
    }))
  }

  /**
   * Returns an Observable that emits the results of sampling the items emitted by the source
   * Observable at a specified time interval.
   *
   * <img width="640" src="https://github.com/Netflix/RxJava/wiki/images/rx-operators/sample.png">
   *
   * @param duration the sampling rate
   * @return an Observable that emits the results of sampling the items emitted by the source
   *         Observable at the specified time interval
   */
  def sample(duration: Duration): Observable[T] = {
    toScalaObservable[T](asJavaObservable.sample(duration.length, duration.unit))
  }

  /**
   * Returns an Observable that emits the results of sampling the items emitted by the source
   * Observable at a specified time interval.
   *
   * <img width="640" src="https://github.com/Netflix/RxJava/wiki/images/rx-operators/sample.png">
   *
   * @param duration the sampling rate
   * @param scheduler
   *            the [[rx.lang.scala.Scheduler]] to use when sampling
   * @return an Observable that emits the results of sampling the items emitted by the source
   *         Observable at the specified time interval
   */
  def sample(duration: Duration, scheduler: Scheduler): Observable[T] = {
    toScalaObservable[T](asJavaObservable.sample(duration.length, duration.unit, scheduler))
  }

  /**
   * Return an Observable that emits the results of sampling the items emitted by the source Observable
   * whenever the specified sampler Observable emits an item or completes.
   *
   * <img width="640" src="https://raw.github.com/wiki/Netflix/RxJava/images/rx-operators/sample.o.png">
   *
   * @param sampler
   *            the Observable to use for sampling the source Observable
   * @return an Observable that emits the results of sampling the items emitted by this Observable whenever
   *         the sampler Observable emits an item or completes
   */
  def sample(sampler: Observable[Any]): Observable[T] = {
    toScalaObservable[T](asJavaObservable.sample(sampler))
  }

  /**
   * Returns an Observable that applies a function of your choosing to the first item emitted by a
   * source Observable, then feeds the result of that function along with the second item emitted
   * by an Observable into the same function, and so on until all items have been emitted by the
   * source Observable, emitting the result of each of these iterations.
   *
   * <img width="640" src="https://raw.github.com/wiki/Netflix/RxJava/images/rx-operators/scanSeed.png">
   *
   * This sort of function is sometimes called an accumulator.
   *
   * Note that when you pass a seed to `scan()` the resulting Observable will emit
   * that seed as its first emitted item.
   *
   * @param initialValue
   *            the initial (seed) accumulator value
   * @param accumulator
   *            an accumulator function to be invoked on each item emitted by the source
   *            Observable, whose result will be emitted to [[rx.lang.scala.Observer]]s via
   *            [[rx.lang.scala.Observer.onNext onNext]] and used in the next accumulator call.
   * @return an Observable that emits the results of each call to the accumulator function
   */
  def scan[R](initialValue: R)(accumulator: (R, T) => R): Observable[R] = {
    toScalaObservable[R](asJavaObservable.scan(initialValue, new Func2[R,T,R]{
      def call(t1: R, t2: T): R = accumulator(t1,t2)
    }))
  }

  /**
   * Returns an Observable that applies a function of your choosing to the
   * first item emitted by a source Observable, then feeds the result of that
   * function along with the second item emitted by an Observable into the
   * same function, and so on until all items have been emitted by the source
   * Observable, emitting the result of each of these iterations.
   * <p>
   * <img width="640" src="https://raw.github.com/wiki/Netflix/RxJava/images/rx-operators/scan.png">
   * <p>
   *
   * @param accumulator
   *            an accumulator function to be invoked on each item emitted by the source
   *            Observable, whose result will be emitted to [[rx.lang.scala.Observer]]s via
   *            [[rx.lang.scala.Observer.onNext onNext]] and used in the next accumulator call.
   * @return
   *         an Observable that emits the results of each call to the
   *         accumulator function
   */
  def scan[U >: T](accumulator: (U, U) => U): Observable[U] = {
    val func: Func2[_ >: U, _ >: U, _ <: U] = accumulator
    val func2 = func.asInstanceOf[Func2[T, T, T]]
    toScalaObservable[U](asJavaObservable.asInstanceOf[rx.Observable[T]].scan(func2))
  }

  /**
   * Returns an Observable that emits a Boolean that indicates whether all of the items emitted by
   * the source Observable satisfy a condition.
   *
   * <img width="640" src="https://github.com/Netflix/RxJava/wiki/images/rx-operators/all.png">
   *
   * @param predicate
   *            a function that evaluates an item and returns a Boolean
   * @return an Observable that emits `true` if all items emitted by the source
   *         Observable satisfy the predicate; otherwise, `false`
   */
  def forall(predicate: T => Boolean): Observable[Boolean] = {
    toScalaObservable[java.lang.Boolean](asJavaObservable.all(predicate)).map(_.booleanValue())
  }

  /**
   * Returns an Observable that skips the first `num` items emitted by the source
   * Observable and emits the remainder.
   *
   * <img width="640" src="https://raw.github.com/wiki/Netflix/RxJava/images/rx-operators/skip.png">
   *
   * @param n
   *            the number of items to skip
   * @return an Observable that is identical to the source Observable except that it does not
   *         emit the first `num` items that the source emits
   */
  def drop(n: Int): Observable[T] = {
    toScalaObservable[T](asJavaObservable.skip(n))
  }

  /**
   * Returns an Observable that drops values emitted by the source Observable before a specified time window
   * elapses.
   *
   * <img width="640" src="https://raw.github.com/wiki/Netflix/RxJava/images/rx-operators/skip.t.png">
   *
   * @param time the length of the time window to drop
   * @return an Observable that drops values emitted by the source Observable before the time window defined
   *         by `time` elapses and emits the remainder
   */
  def drop(time: Duration): Observable[T] = {
    toScalaObservable(asJavaObservable.skip(time.length, time.unit))
  }

  /**
   * Returns an Observable that drops values emitted by the source Observable before a specified time window
   * elapses.
   *
   * <img width="640" src="https://raw.github.com/wiki/Netflix/RxJava/images/rx-operators/skip.t.png">
   *
   * @param time the length of the time window to drop
   * @param scheduler the `Scheduler` on which the timed wait happens
   * @return an Observable that drops values emitted by the source Observable before the time window defined
   *         by `time` elapses and emits the remainder
   */
  def drop(time: Duration, scheduler: Scheduler): Observable[T] = {
    toScalaObservable(asJavaObservable.skip(time.length, time.unit, scheduler))
  }

  /**
   * Returns an Observable that bypasses all items from the source Observable as long as the specified
   * condition holds true. Emits all further source items as soon as the condition becomes false.
   *
   * <img width="640" src="https://raw.github.com/wiki/Netflix/RxJava/images/rx-operators/skipWhile.png">
   *
   * @param predicate
   *            A function to test each item emitted from the source Observable for a condition.
   * @return an Observable that emits all items from the source Observable as soon as the condition
   *         becomes false.
   */
  def dropWhile(predicate: T => Boolean): Observable[T] = {
    toScalaObservable(asJavaObservable.skipWhile(predicate))
  }

  /**
   * Returns an Observable that drops a specified number of items from the end of the sequence emitted by the
   * source Observable.
   * <p>
   * <img width="640" src="https://raw.github.com/wiki/Netflix/RxJava/images/rx-operators/skipLast.png">
   * <p>
   * This Observer accumulates a queue long enough to store the first `n` items. As more items are
   * received, items are taken from the front of the queue and emitted by the returned Observable. This causes
   * such items to be delayed.
   *
   * @param n number of items to drop from the end of the source sequence
   * @return an Observable that emits the items emitted by the source Observable except for the dropped ones
   *         at the end
   * @throws IndexOutOfBoundsException if `n` is less than zero
   */
  def dropRight(n: Int): Observable[T] = {
    toScalaObservable(asJavaObservable.skipLast(n))
  }

  /**
   * Returns an Observable that drops items emitted by the source Observable during a specified time window
   * before the source completes.
   * <p>
   * <img width="640" src="https://raw.github.com/wiki/Netflix/RxJava/images/rx-operators/skipLast.t.png">
   *
   * Note: this action will cache the latest items arriving in the specified time window.
   *
   * @param time the length of the time window
   * @return an Observable that drops those items emitted by the source Observable in a time window before the
   *         source completes defined by `time`
   */
  def dropRight(time: Duration): Observable[T] = {
    toScalaObservable(asJavaObservable.skipLast(time.length, time.unit))
  }

  /**
   * Returns an Observable that drops items emitted by the source Observable during a specified time window
   * (defined on a specified scheduler) before the source completes.
   * <p>
   * <img width="640" src="https://raw.github.com/wiki/Netflix/RxJava/images/rx-operators/skipLast.ts.png">
   *
   * Note: this action will cache the latest items arriving in the specified time window.
   *
   * @param time the length of the time window
   * @param scheduler the scheduler used as the time source
   * @return an Observable that drops those items emitted by the source Observable in a time window before the
   *         source completes defined by `time` and `scheduler`
   */
  def dropRight(time: Duration, scheduler: Scheduler): Observable[T] = {
    toScalaObservable(asJavaObservable.skipLast(time.length, time.unit, scheduler))
  }

  /**
   * Returns an Observable that skips items emitted by the source Observable until a second Observable emits an item.
   * <p>
   * <img width="640" src="https://raw.github.com/wiki/Netflix/RxJava/images/rx-operators/skipUntil.png">
   *
   * @param other the second Observable that has to emit an item before the source Observable's elements begin
   *              to be mirrored by the resulting Observable
   * @return an Observable that skips items from the source Observable until the second Observable emits an
   *         item, then emits the remaining items
   * @see <a href="https://github.com/Netflix/RxJava/wiki/Filtering-Observables#wiki-skipuntil">RxJava Wiki: skipUntil()</a>
   * @see <a href="http://msdn.microsoft.com/en-us/library/hh229358.aspx">MSDN: Observable.SkipUntil</a>
   */
  def dropUntil(other: Observable[Any]): Observable[T] = {
    toScalaObservable[T](asJavaObservable.skipUntil(other))
  }

  /**
   * Returns an Observable that emits only the first `num` items emitted by the source
   * Observable.
   *
   * <img width="640" src="https://raw.github.com/wiki/Netflix/RxJava/images/rx-operators/take.png">
   *
   * This method returns an Observable that will invoke a subscribing [[rx.lang.scala.Observer]]'s 
   * [[rx.lang.scala.Observer.onNext onNext]] function a maximum of `num` times before invoking
   * [[rx.lang.scala.Observer.onCompleted onCompleted]].
   *
   * @param n
   *            the number of items to take
   * @return an Observable that emits only the first `num` items from the source
   *         Observable, or all of the items from the source Observable if that Observable emits
   *         fewer than `num` items
   */
  def take(n: Int): Observable[T] = {
    toScalaObservable[T](asJavaObservable.take(n))
  }

  /**
   * Returns an Observable that emits those items emitted by source Observable before a specified time runs out.
   * <p>
   * <img width="640" src="https://raw.github.com/wiki/Netflix/RxJava/images/rx-operators/take.t.png">
   *
   * @param time the length of the time window
   * @return an Observable that emits those items emitted by the source Observable before the time runs out
   */
  def take(time: Duration): Observable[T] = {
    toScalaObservable[T](asJavaObservable.take(time.length, time.unit))
  }

  /**
   * Returns an Observable that emits those items emitted by source Observable before a specified time (on
   * specified Scheduler) runs out
   * <p>
   * <img width="640" src="https://raw.github.com/wiki/Netflix/RxJava/images/rx-operators/take.ts.png">
   *
   * @param time the length of the time window
   * @param scheduler the Scheduler used for time source
   * @return an Observable that emits those items emitted by the source Observable before the time runs out,
   *         according to the specified Scheduler
   */
  def take(time: Duration, scheduler: Scheduler) {
    toScalaObservable[T](asJavaObservable.take(time.length, time.unit, scheduler.asJavaScheduler))
  }

  /**
   * Returns an Observable that emits items emitted by the source Observable so long as a
   * specified condition is true.
   *
   * <img width="640" src="https://github.com/Netflix/RxJava/wiki/images/rx-operators/takeWhile.png">
   *
   * @param predicate
   *            a function that evaluates an item emitted by the source Observable and returns a
   *            Boolean
   * @return an Observable that emits the items from the source Observable so long as each item
   *         satisfies the condition defined by `predicate`
   */
  def takeWhile(predicate: T => Boolean): Observable[T] = {
    toScalaObservable[T](asJavaObservable.takeWhile(predicate))
  }

  /**
   * Returns an Observable that emits only the last `count` items emitted by the source
   * Observable.
   *
   * <img width="640" src="https://github.com/Netflix/RxJava/wiki/images/rx-operators/last.png">
   *
   * @param count
   *            the number of items to emit from the end of the sequence emitted by the source
   *            Observable
   * @return an Observable that emits only the last `count` items emitted by the source
   *         Observable
   */
  def takeRight(count: Int): Observable[T] = {
    toScalaObservable[T](asJavaObservable.takeLast(count))
  }

  /**
   * Return an Observable that emits the items from the source Observable that were emitted in a specified
   * window of `time` before the Observable completed.
   * <p>
   * <img width="640" src="https://raw.github.com/wiki/Netflix/RxJava/images/rx-operators/takeLast.t.png">
   *
   * @param time the length of the time window
   * @return an Observable that emits the items from the source Observable that were emitted in the window of
   *         time before the Observable completed specified by `time`
   */
  def takeRight(time: Duration): Observable[T] = {
    toScalaObservable[T](asJavaObservable.takeLast(time.length, time.unit))
  }

  /**
   * Return an Observable that emits the items from the source Observable that were emitted in a specified
   * window of `time` before the Observable completed, where the timing information is provided by a specified
   * Scheduler.
   * <p>
   * <img width="640" src="https://raw.github.com/wiki/Netflix/RxJava/images/rx-operators/takeLast.ts.png">
   *
   * @param time the length of the time window
   * @param scheduler the Scheduler that provides the timestamps for the Observed items
   * @return an Observable that emits the items from the source Observable that were emitted in the window of
   *         time before the Observable completed specified by `time`, where the timing information is
   *         provided by `scheduler`
   */
  def takeRight(time: Duration, scheduler: Scheduler): Observable[T] = {
    toScalaObservable[T](asJavaObservable.takeLast(time.length, time.unit, scheduler.asJavaScheduler))
  }

  /**
   * Return an Observable that emits at most a specified number of items from the source Observable that were
   * emitted in a specified window of time before the Observable completed.
   * <p>
   * <img width="640" src="https://raw.github.com/wiki/Netflix/RxJava/images/rx-operators/takeLast.tn.png">
   *
   * @param count the maximum number of items to emit
   * @param time the length of the time window
   * @return an Observable that emits at most `count` items from the source Observable that were emitted
   *         in a specified window of time before the Observable completed
   * @throws IllegalArgumentException if `count` is less than zero
   */
  def takeRight(count: Int, time: Duration): Observable[T] = {
    toScalaObservable[T](asJavaObservable.takeLast(count, time.length, time.unit))
  }

  /**
   * Return an Observable that emits at most a specified number of items from the source Observable that were
   * emitted in a specified window of `time` before the Observable completed, where the timing information is
   * provided by a given Scheduler.
   * <p>
   * <img width="640" src="https://raw.github.com/wiki/Netflix/RxJava/images/rx-operators/takeLast.tns.png">
   *
   * @param count the maximum number of items to emit
   * @param time the length of the time window
   * @param scheduler the Scheduler that provides the timestamps for the observed items
   * @return an Observable that emits at most `count` items from the source Observable that were emitted
   *         in a specified window of time before the Observable completed, where the timing information is
   *         provided by the given `scheduler`
   * @throws IllegalArgumentException if `count` is less than zero
   */
  def takeRight(count: Int, time: Duration, scheduler: Scheduler): Observable[T] = {
    toScalaObservable[T](asJavaObservable.takeLast(count, time.length, time.unit, scheduler.asJavaScheduler))
  }

  /**
   * Returns an Observable that emits the items from the source Observable only until the
   * `other` Observable emits an item.
   *
   * <img width="640" src="https://github.com/Netflix/RxJava/wiki/images/rx-operators/takeUntil.png">
   *
   * @param that
   *            the Observable whose first emitted item will cause `takeUntil` to stop
   *            emitting items from the source Observable
    * @return an Observable that emits the items of the source Observable until such time as
   *         `other` emits its first item
   */
  def takeUntil(that: Observable[Any]): Observable[T] = {
    toScalaObservable[T](asJavaObservable.takeUntil(that.asJavaObservable))
  }

  /**
   * Returns an Observable that emits a single item, a list composed of all the items emitted by
   * the source Observable.
   *
   * <img width="640" src="https://raw.github.com/wiki/Netflix/RxJava/images/rx-operators/toList.png">
   *
   * Normally, an Observable that returns multiple items will do so by invoking its [[rx.lang.scala.Observer]]'s 
   * [[rx.lang.scala.Observer.onNext onNext]] method for each such item. You can change
   * this behavior, instructing the Observable to compose a list of all of these items and then to
   * invoke the Observer's `onNext` function once, passing it the entire list, by
   * calling the Observable's `toList` method prior to calling its `Observable.subscribe` method.
   *
   * Be careful not to use this operator on Observables that emit infinite or very large numbers
   * of items, as you do not have the option to unsubscribe.
   *
   * @return an Observable that emits a single item: a List containing all of the items emitted by
   *         the source Observable.
   */
  def toSeq: Observable[Seq[T]] = {
    Observable.jObsOfListToScObsOfSeq(asJavaObservable.toList)
      : Observable[Seq[T]] // SI-7818
  }

  /**
   * Groups the items emitted by this Observable according to a specified discriminator function.
   *
   * @param f
   *            a function that extracts the key from an item
   * @tparam K
   *            the type of keys returned by the discriminator function.
   * @return an Observable that emits `(key, observable)` pairs, where `observable`
   *         contains all items for which `f` returned `key`.
   */
  def groupBy[K](f: T => K): Observable[(K, Observable[T])] = {
    val o1 = asJavaObservable.groupBy[K](f) : rx.Observable[_ <: rx.observables.GroupedObservable[K, _ <: T]]
    val func = (o: rx.observables.GroupedObservable[K, _ <: T]) => (o.getKey, toScalaObservable[T](o))
    toScalaObservable[(K, Observable[T])](o1.map[(K, Observable[T])](func))
  }

  /**
   * Groups the items emitted by an [[Observable]] according to a specified criterion, and emits these
   * grouped items as `(key, observable)` pairs.
   *
   * <img width="640" height="360" src="https://raw.github.com/wiki/Netflix/RxJava/images/rx-operators/groupBy.png" alt="">
   *
   * Note: A `(key, observable)` will cache the items it is to emit until such time as it
   * is subscribed to. For this reason, in order to avoid memory leaks, you should not simply ignore those
   * `(key, observable)` pairs that do not concern you. Instead, you can signal to them that they may
   * discard their buffers by applying an operator like `take(0)` to them.
   *
   * ===Backpressure Support:===
   * This operator does not support backpressure as splitting a stream effectively turns it into a "hot observable"
   * and blocking any one group would block the entire parent stream. If you need backpressure on individual groups
   * then you should use operators such as `nBackpressureDrop` or `@link #onBackpressureBuffer`.</dd>
   * ===Scheduler:===
   * groupBy` does not operate by default on a particular `Scheduler`.
   *
   * @param keySelector a function that extracts the key for each item
   * @param valueSelector a function that extracts the return element for each item
   * @tparam K the key type
   * @tparam V the value type
   * @return an [[Observable]] that emits `(key, observable)` pairs, each of which corresponds to a
   *         unique key value and each of which emits those items from the source Observable that share that
   *         key value
   * @see <a href="https://github.com/Netflix/RxJava/wiki/Transforming-Observables#groupby-and-groupbyuntil">RxJava wiki: groupBy</a>
   * @see <a href="http://msdn.microsoft.com/en-us/library/system.reactive.linq.observable.groupby.aspx">MSDN: Observable.GroupBy</a>
   */
  def groupBy[K, V](keySelector: T => K, valueSelector: T => V): Observable[(K, Observable[V])] = {
    val jo: rx.Observable[rx.observables.GroupedObservable[K, V]] = asJavaObservable.groupBy[K, V](keySelector, valueSelector)
    toScalaObservable[rx.observables.GroupedObservable[K, V]](jo).map {
      go: rx.observables.GroupedObservable[K, V] => (go.getKey, toScalaObservable[V](go))
    }
  }

  /**
   * Groups the items emitted by this Observable according to a specified discriminator function and terminates these groups
   * according to a function.
   *
   * @param f
   *            a function that extracts the key from an item
   * @param closings
   *            the function that accepts the key of a given group and an observable representing that group, and returns
   *            an observable that emits a single Closing when the group should be closed.
   * @tparam K 
   *            the type of the keys returned by the discriminator function.
   * @return an Observable that emits `(key, observable)` pairs, where `observable`
   *         contains all items for which `f` returned `key` before `closings` emits a value.
   */
  def groupByUntil[K](f: T => K)(closings: (K, Observable[T])=>Observable[Any]): Observable[(K, Observable[T])] = {
    val fclosing: Func1[_ >: rx.observables.GroupedObservable[K, _ <: T], _ <: rx.Observable[_ <: Any]] =
      (jGrObs: rx.observables.GroupedObservable[K, _ <: T]) => closings(jGrObs.getKey, toScalaObservable[T](jGrObs)).asJavaObservable
    val o1 = asJavaObservable.groupByUntil[K, Any](f, fclosing) : rx.Observable[_ <: rx.observables.GroupedObservable[K, _ <: T]]
    val func = (o: rx.observables.GroupedObservable[K, _ <: T]) => (o.getKey, toScalaObservable[T](o))
    toScalaObservable[(K, Observable[T])](o1.map[(K, Observable[T])](func))
  }

  /**
   * Groups the items emitted by an [[Observable]] (transformed by a selector) according to a specified key selector function
   * until the duration Observable expires for the key.
   *
   * <img width="640" height="375" src="https://raw.github.com/wiki/Netflix/RxJava/images/rx-operators/groupByUntil.png">
   *
   * <em>Note:</em> The `Observable` in the pair `(K, Observable[V])` will cache the items it is to emit until such time as it
   * is subscribed to. For this reason, in order to avoid memory leaks, you should not simply ignore those `Observable` that
   * do not concern you. Instead, you can signal to them that they may discard their buffers by applying an operator like `take(0)` to them.
   *
   * @param keySelector a function to extract the key for each item
   * @param valueSelector a function to map each item emitted by the source [[Observable]] to an item emitted by one
   *                      of the resulting `Observable[V]`s
   * @param closings a function to signal the expiration of a group
   * @return an [[Observable]] that emits pairs of key and `Observable[V]`, each of which corresponds to a key
   *         value and each of which emits all items emitted by the source [[Observable]] during that
   *         key's duration that share that same key value, transformed by the value selector
   */
  def groupByUntil[K, V](keySelector: T => K, valueSelector: T => V)(closings: (K, Observable[V]) => Observable[Any]): Observable[(K, Observable[V])] = {
    val jKeySelector: Func1[_ >: T, _ <: K] = keySelector
    val jValueSelector: Func1[_ >: T, _ <: V] = valueSelector
    val jDurationSelector = new Func1[rx.observables.GroupedObservable[_ <: K, _ <: V], rx.Observable[_ <: Any]] {
      override def call(jgo: rx.observables.GroupedObservable[_ <: K, _ <: V]): rx.Observable[_ <: Any] = closings(jgo.getKey, toScalaObservable[V](jgo))
    }
    val f = (o: rx.observables.GroupedObservable[K, _ <: V]) => (o.getKey, toScalaObservable[V](o))
    val jo = asJavaObservable.groupByUntil[K, V, Any](jKeySelector, jValueSelector, jDurationSelector).map[(K, Observable[V])](f)
    toScalaObservable[(K, Observable[V])](jo)
  }

  /**
   * Correlates the items emitted by two Observables based on overlapping durations.
   * <p>
   * <img width="640" src="https://raw.github.com/wiki/Netflix/RxJava/images/rx-operators/join_.png">
   *
   * @param other
   *          the second Observable to join items from
   * @param leftDurationSelector
   *          a function to select a duration for each item emitted by the source Observable,
   *          used to determine overlap
   * @param rightDurationSelector
   *         a function to select a duration for each item emitted by the inner Observable,
   *         used to determine overlap
   * @param resultSelector
   *         a function that computes an item to be emitted by the resulting Observable for any
   *         two overlapping items emitted by the two Observables
   * @return
   *         an Observable that emits items correlating to items emitted by the source Observables
   *         that have overlapping durations
   * @see <a href="https://github.com/Netflix/RxJava/wiki/Combining-Observables#join">RxJava Wiki: join()</a>
   * @see <a href="http://msdn.microsoft.com/en-us/library/hh229750.aspx">MSDN: Observable.Join</a>
   */
  def join[S, R] (other: Observable[S])(leftDurationSelector:  T => Observable[Any], rightDurationSelector: S => Observable[Any], resultSelector: (T, S) => R): Observable[R] = {
    val outer : rx.Observable[_ <: T] = this.asJavaObservable
    val inner : rx.Observable[_ <: S] = other.asJavaObservable
    val left:  Func1[_ >: T, _<: rx.Observable[_ <: Any]] =   (t: T) => leftDurationSelector(t).asJavaObservable
    val right: Func1[_ >: S, _<: rx.Observable[_ <: Any]] =  (s: S) => rightDurationSelector(s).asJavaObservable
    val f: Func2[_>: T, _ >: S, _ <: R] = resultSelector

    toScalaObservable[R](
      outer.asInstanceOf[rx.Observable[T]].join[S, Any, Any, R](
        inner.asInstanceOf[rx.Observable[S]],
        left. asInstanceOf[Func1[T, rx.Observable[Any]]],
        right.asInstanceOf[Func1[S, rx.Observable[Any]]],
        f.asInstanceOf[Func2[T,S,R]])
    )
  }

  /**
   * Returns an Observable that correlates two Observables when they overlap in time and groups the results.
   *
   * <img width="640" height="380" src="https://raw.github.com/wiki/Netflix/RxJava/images/rx-operators/groupJoin.png">
   *
   * @param other the other Observable to correlate items from the source Observable with
   * @param leftDuration a function that returns an Observable whose emissions indicate the duration of the values of
   *                     the source Observable
   * @param rightDuration a function that returns an Observable whose emissions indicate the duration of the values of
   *                      the `other` Observable
   * @param resultSelector a function that takes an item emitted by each Observable and returns the value to be emitted
   *                       by the resulting Observable
   * @return an Observable that emits items based on combining those items emitted by the source Observables
   *         whose durations overlap
   */
  def groupJoin[S, R](other: Observable[S])(leftDuration: T => Observable[Any], rightDuration: S => Observable[Any], resultSelector: (T, Observable[S]) => R): Observable[R] = {
    val outer: rx.Observable[_ <: T] = this.asJavaObservable
    val inner: rx.Observable[_ <: S] = other.asJavaObservable
    val left: Func1[_ >: T, _ <: rx.Observable[_ <: Any]] = (t: T) => leftDuration(t).asJavaObservable
    val right: Func1[_ >: S, _ <: rx.Observable[_ <: Any]] = (s: S) => rightDuration(s).asJavaObservable
    val f: Func2[_ >: T, _ >: rx.Observable[S], _ <: R] = (t: T, o: rx.Observable[S]) => resultSelector(t, toScalaObservable[S](o))
    toScalaObservable[R](
      outer.asInstanceOf[rx.Observable[T]].groupJoin[S, Any, Any, R](
        inner.asInstanceOf[rx.Observable[S]],
        left.asInstanceOf[Func1[T, rx.Observable[Any]]],
        right.asInstanceOf[Func1[S, rx.Observable[Any]]],
        f)
    )
  }

  /**
   * Returns a new Observable by applying a function that you supply to each item emitted by the source
   * Observable that returns an Observable, and then emitting the items emitted by the most recently emitted
   * of these Observables.
   *
   * <img width="640" height="350" src="https://raw.github.com/wiki/Netflix/RxJava/images/rx-operators/switchMap.png">
   *
   * @param f a function that, when applied to an item emitted by the source Observable, returns an Observable
   * @return an Observable that emits the items emitted by the Observable returned from applying a function to
   *         the most recently emitted item emitted by the source Observable
   */
  def switchMap[R](f: T => Observable[R]): Observable[R] = {
    toScalaObservable[R](asJavaObservable.switchMap[R](new Func1[T, rx.Observable[_ <: R]] {
      def call(t: T): rx.Observable[_ <: R] = f(t).asJavaObservable
    }))
  }

  /**
   * Given an Observable that emits Observables, creates a single Observable that
   * emits the items emitted by the most recently published of those Observables.
   *
   * <img width="640" src="https://github.com/Netflix/RxJava/wiki/images/rx-operators/switchDo.png">
   *
   * This operation is only available if `this` is of type `Observable[Observable[U]]` for some `U`,
   * otherwise you'll get a compilation error.
   *
   * @return an Observable that emits only the items emitted by the most recently published
   *         Observable
   *
   * @usecase def switch[U]: Observable[U]
   *   @inheritdoc
   */
  def switch[U](implicit evidence: Observable[T] <:< Observable[Observable[U]]): Observable[U] = {
    val o2: Observable[Observable[U]] = this
    val o3: Observable[rx.Observable[_ <: U]] = o2.map(_.asJavaObservable)
    val o4: rx.Observable[_ <: rx.Observable[_ <: U]] = o3.asJavaObservable
    val o5 = rx.Observable.switchOnNext[U](o4)
    toScalaObservable[U](o5)
  }
  // Naming: We follow C# (switch), not Java (switchOnNext), because Java just had to avoid clash with keyword

  /**
   * Flattens two Observables into one Observable, without any transformation.
   *
   * <img width="640" src="https://raw.github.com/wiki/Netflix/RxJava/images/rx-operators/merge.png">
   *
   * You can combine items emitted by two Observables so that they act like a single
   * Observable by using the `merge` method.
   *
   * @param that
   *            an Observable to be merged
   * @return an Observable that emits items from `this` and `that` until 
   *            `this` or `that` emits `onError` or `onComplete`.
   */
  def merge[U >: T](that: Observable[U]): Observable[U] = {
    val thisJava: rx.Observable[_ <: U] = this.asJavaObservable
    val thatJava: rx.Observable[_ <: U] = that.asJavaObservable
    toScalaObservable[U](rx.Observable.merge(thisJava, thatJava))
  }

  /**
   * This behaves like [[rx.lang.scala.Observable.merge]] except that if any of the merged Observables
   * notify of an error via [[rx.lang.scala.Observer.onError onError]], `mergeDelayError` will
   * refrain from propagating that error notification until all of the merged Observables have
   * finished emitting items.
   *
   * <img width="640" src="https://raw.github.com/wiki/Netflix/RxJava/images/rx-operators/mergeDelayError.png">
   *
   * Even if multiple merged Observables send `onError` notifications, `mergeDelayError` will only invoke the `onError` method of its
   * Observers once.
   *
   * This method allows an Observer to receive all successfully emitted items from all of the
   * source Observables without being interrupted by an error notification from one of them.
   *
   * @param that
   *            an Observable to be merged
   * @return an Observable that emits items that are the result of flattening the items emitted by
   *         `this` and `that`
   */
  def mergeDelayError[U >: T](that: Observable[U]): Observable[U] = {
    toScalaObservable[U](rx.Observable.mergeDelayError[U](this.asJavaObservable, that.asJavaObservable))
  }

  /**
   * Flattens the sequence of Observables emitted by `this` into one Observable, without any
   * transformation.
   *
   * <img width="640" src="https://raw.github.com/wiki/Netflix/RxJava/images/rx-operators/merge.png">
   *
   * You can combine the items emitted by multiple Observables so that they act like a single
   * Observable by using this method.
   *
   * This operation is only available if `this` is of type `Observable[Observable[U]]` for some `U`,
   * otherwise you'll get a compilation error.
   *
   * @return an Observable that emits items that are the result of flattening the items emitted
   *         by the Observables emitted by `this`
   *
   * @usecase def flatten[U]: Observable[U]
   *   @inheritdoc
   */
  def flatten[U](implicit evidence: Observable[T] <:< Observable[Observable[U]]): Observable[U] = {
    val o2: Observable[Observable[U]] = this
    val o3: Observable[rx.Observable[_ <: U]] = o2.map(_.asJavaObservable)
    val o4: rx.Observable[_ <: rx.Observable[_ <: U]] = o3.asJavaObservable
    val o5 = rx.Observable.merge[U](o4)
    toScalaObservable[U](o5)
  }

  /**
   * Flattens an Observable that emits Observables into a single Observable that emits the items emitted by
   * those Observables, without any transformation, while limiting the maximum number of concurrent
   * subscriptions to these Observables.
   *
   * <img width="640" height="370" src="https://raw.github.com/wiki/Netflix/RxJava/images/rx-operators/merge.oo.png">
   *
   * You can combine the items emitted by multiple Observables so that they appear as a single Observable, by
   * using the `flatten` method.
   *
   * @param maxConcurrent the maximum number of Observables that may be subscribed to concurrently
   * @return an Observable that emits items that are the result of flattening the Observables emitted by the `source` Observable
   * @throws IllegalArgumentException  if `maxConcurrent` is less than or equal to 0
   */
  def flatten[U](maxConcurrent: Int)(implicit evidence: Observable[T] <:< Observable[Observable[U]]): Observable[U] = {
    val o2: Observable[Observable[U]] = this
    val o3: Observable[rx.Observable[_ <: U]] = o2.map(_.asJavaObservable)
    val o4: rx.Observable[_ <: rx.Observable[_ <: U]] = o3.asJavaObservable
    val o5 = rx.Observable.merge[U](o4, maxConcurrent)
    toScalaObservable[U](o5)
  }

  /**
   * This behaves like `flatten` except that if any of the merged Observables
   * notify of an error via [[rx.lang.scala.Observer.onError onError]], this method will
   * refrain from propagating that error notification until all of the merged Observables have
   * finished emitting items.
   *
   * <img width="640" src="https://raw.github.com/wiki/Netflix/RxJava/images/rx-operators/mergeDelayError.png">
   *
   * Even if multiple merged Observables send `onError` notifications, this method will only invoke the `onError` method of its
   * Observers once.
   *
   * This method allows an Observer to receive all successfully emitted items from all of the
   * source Observables without being interrupted by an error notification from one of them.
   *
   * This operation is only available if `this` is of type `Observable[Observable[U]]` for some `U`,
   * otherwise you'll get a compilation error.
   *
   * @return an Observable that emits items that are the result of flattening the items emitted by
   *         the Observables emitted by the this Observable
   *
   * @usecase def flattenDelayError[U]: Observable[U]
   *   @inheritdoc
   */
  def flattenDelayError[U](implicit evidence: Observable[T] <:< Observable[Observable[U]]): Observable[U] = {
    val o2: Observable[Observable[U]] = this
    val o3: Observable[rx.Observable[_ <: U]] = o2.map(_.asJavaObservable)
    val o4: rx.Observable[_ <: rx.Observable[_ <: U]] = o3.asJavaObservable
    val o5 = rx.Observable.mergeDelayError[U](o4)
    toScalaObservable[U](o5)
  }

  /**
   * Combines two observables, emitting a pair of the latest values of each of
   * the source observables each time an event is received from one of the source observables.
   *
   * @param that
   *            The second source observable.
   * @return An Observable that combines the source Observables
   */
  def combineLatest[U](that: Observable[U]): Observable[(T, U)] = {
    val f: Func2[_ >: T, _ >: U, _ <: (T, U)] = (t: T, u: U) => (t, u)
    toScalaObservable[(T, U)](rx.Observable.combineLatest[T, U, (T, U)](this.asJavaObservable, that.asJavaObservable, f))
  }


  /**
   * Combines two observables, emitting some type `R` specified in the function `selector`,
   * each time an event is received from one of the source observables, where the aggregation
   * is defined by the given function.
   *
   * @param that The second source observable.
   * @param selector The function that is used combine the emissions of the two observables.
   * @return An Observable that combines the source Observables according to the function `selector`.
   */
  def combineLatestWith[U, R](that: Observable[U])(selector: (T, U) => R): Observable[R] = {
    toScalaObservable[R](rx.Observable.combineLatest[T, U, R](this.asJavaObservable, that.asJavaObservable, selector))
  }

  /**
   * Debounces by dropping all values that are followed by newer values before the timeout value expires. The timer resets on each `onNext` call.
   *
   * NOTE: If events keep firing faster than the timeout then no data will be emitted.
   *
   * <img width="640" src="https://github.com/Netflix/RxJava/wiki/images/rx-operators/throttleWithTimeout.png">
   *
   * $debounceVsThrottle
   *
   * @param timeout
   *            The time each value has to be 'the most recent' of the [[rx.lang.scala.Observable]] to ensure that it's not dropped.
   *
   * @return An [[rx.lang.scala.Observable]] which filters out values which are too quickly followed up with newer values.
   * @see `Observable.debounce`
   */
  def throttleWithTimeout(timeout: Duration): Observable[T] = {
    toScalaObservable[T](asJavaObservable.throttleWithTimeout(timeout.length, timeout.unit))
  }

  /**
   * Return an Observable that mirrors the source Observable, except that it drops items emitted by the source
   * Observable that are followed by another item within a computed debounce duration.
   *
   * <img width="640" src="https://raw.github.com/wiki/Netflix/RxJava/images/rx-operators/debounce.f.png">
   *
   * @param debounceSelector function to retrieve a sequence that indicates the throttle duration for each item
   * @return an Observable that omits items emitted by the source Observable that are followed by another item
   *         within a computed debounce duration
   */
  def debounce(debounceSelector: T => Observable[Any]): Observable[T] = {
    val fJava = new rx.functions.Func1[T, rx.Observable[Any]] {
      override def call(t: T) = debounceSelector(t).asJavaObservable.asInstanceOf[rx.Observable[Any]]
    }
    toScalaObservable[T](asJavaObservable.debounce[Any](fJava))
  }

  /**
   * Debounces by dropping all values that are followed by newer values before the timeout value expires. The timer resets on each `onNext` call.
   *
   * NOTE: If events keep firing faster than the timeout then no data will be emitted.
   *
   * <img width="640" src="https://github.com/Netflix/RxJava/wiki/images/rx-operators/debounce.png">
   *
   * $debounceVsThrottle
   *
   * @param timeout
   *            The time each value has to be 'the most recent' of the [[rx.lang.scala.Observable]] to ensure that it's not dropped.
   *
   * @return An [[rx.lang.scala.Observable]] which filters out values which are too quickly followed up with newer values.
   * @see `Observable.throttleWithTimeout`
   */
  def debounce(timeout: Duration): Observable[T] = {
    toScalaObservable[T](asJavaObservable.debounce(timeout.length, timeout.unit))
  }

  /**
   * Debounces by dropping all values that are followed by newer values before the timeout value expires. The timer resets on each `onNext` call.
   *
   * NOTE: If events keep firing faster than the timeout then no data will be emitted.
   *
   * <img width="640" src="https://github.com/Netflix/RxJava/wiki/images/rx-operators/debounce.png">
   *
   * $debounceVsThrottle
   *
   * @param timeout
   *            The time each value has to be 'the most recent' of the [[rx.lang.scala.Observable]] to ensure that it's not dropped.
   * @param scheduler
   *            The [[rx.lang.scala.Scheduler]] to use internally to manage the timers which handle timeout for each event.
   * @return Observable which performs the throttle operation.
   * @see `Observable.throttleWithTimeout`
   */
  def debounce(timeout: Duration, scheduler: Scheduler): Observable[T] = {
    toScalaObservable[T](asJavaObservable.debounce(timeout.length, timeout.unit, scheduler))
  }

  /**
   * Debounces by dropping all values that are followed by newer values before the timeout value expires. The timer resets on each `onNext` call.
   *
   * NOTE: If events keep firing faster than the timeout then no data will be emitted.
   *
   * <img width="640" src="https://github.com/Netflix/RxJava/wiki/images/rx-operators/throttleWithTimeout.png">
   *
   * @param timeout
   *            The time each value has to be 'the most recent' of the [[rx.lang.scala.Observable]] to ensure that it's not dropped.
   * @param scheduler
   *            The [[rx.lang.scala.Scheduler]] to use internally to manage the timers which handle timeout for each event.
   * @return Observable which performs the throttle operation.
   * @see `Observable.debounce`
   */
  def throttleWithTimeout(timeout: Duration, scheduler: Scheduler): Observable[T] = {
    toScalaObservable[T](asJavaObservable.throttleWithTimeout(timeout.length, timeout.unit, scheduler))
  }

  /**
   * Throttles by skipping value until `skipDuration` passes and then emits the next received value.
   *
   * This differs from `Observable.throttleLast` in that this only tracks passage of time whereas `Observable.throttleLast` ticks at scheduled intervals.
   *
   * <img width="640" src="https://github.com/Netflix/RxJava/wiki/images/rx-operators/throttleFirst.png">
   *
   * @param skipDuration
   *            Time to wait before sending another value after emitting last value.
   * @param scheduler
   *            The [[rx.lang.scala.Scheduler]] to use internally to manage the timers which handle timeout for each event.
   * @return Observable which performs the throttle operation.
   */
  def throttleFirst(skipDuration: Duration, scheduler: Scheduler): Observable[T] = {
    toScalaObservable[T](asJavaObservable.throttleFirst(skipDuration.length, skipDuration.unit, scheduler))
  }

  /**
   * Throttles by skipping value until `skipDuration` passes and then emits the next received value.
   *
   * This differs from `Observable.throttleLast` in that this only tracks passage of time whereas `Observable.throttleLast` ticks at scheduled intervals.
   *
   * <img width="640" src="https://github.com/Netflix/RxJava/wiki/images/rx-operators/throttleFirst.png">
   *
   * @param skipDuration
   *            Time to wait before sending another value after emitting last value.
   * @return Observable which performs the throttle operation.
   */
  def throttleFirst(skipDuration: Duration): Observable[T] = {
    toScalaObservable[T](asJavaObservable.throttleFirst(skipDuration.length, skipDuration.unit))
  }

  /**
   * Throttles by returning the last value of each interval defined by 'intervalDuration'.
   *
   * This differs from `Observable.throttleFirst` in that this ticks along at a scheduled interval whereas `Observable.throttleFirst` does not tick, it just tracks passage of time.
   *
   * <img width="640" src="https://github.com/Netflix/RxJava/wiki/images/rx-operators/throttleLast.png">
   *
   * @param intervalDuration
   *            Duration of windows within with the last value will be chosen.
   * @return Observable which performs the throttle operation.
   */
  def throttleLast(intervalDuration: Duration): Observable[T] = {
    toScalaObservable[T](asJavaObservable.throttleLast(intervalDuration.length, intervalDuration.unit))
  }

  /**
   * Throttles by returning the last value of each interval defined by 'intervalDuration'.
   *
   * This differs from `Observable.throttleFirst` in that this ticks along at a scheduled interval whereas `Observable.throttleFirst` does not tick, it just tracks passage of time.
   *
   * <img width="640" src="https://github.com/Netflix/RxJava/wiki/images/rx-operators/throttleLast.png">
   *
   * @param intervalDuration
   *            Duration of windows within with the last value will be chosen.
   * @return Observable which performs the throttle operation.
   */
  def throttleLast(intervalDuration: Duration, scheduler: Scheduler): Observable[T] = {
    toScalaObservable[T](asJavaObservable.throttleLast(intervalDuration.length, intervalDuration.unit, scheduler))
  }

  /**
   * Applies a timeout policy for each item emitted by the Observable, using
   * the specified scheduler to run timeout timers. If the next item isn't
   * observed within the specified timeout duration starting from its
   * predecessor, observers are notified of a `TimeoutException`.
   * <p>
   * <img width="640" src="https://raw.github.com/wiki/Netflix/RxJava/images/rx-operators/timeout.1.png">
   *
   * @param timeout maximum duration between items before a timeout occurs
   * @return the source Observable modified to notify observers of a
   *         `TimeoutException` in case of a timeout
   */
  def timeout(timeout: Duration): Observable[T] = {
    toScalaObservable[T](asJavaObservable.timeout(timeout.length, timeout.unit))
  }

  /**
   * Applies a timeout policy for each item emitted by the Observable, using
   * the specified scheduler to run timeout timers. If the next item isn't
   * observed within the specified timeout duration starting from its
   * predecessor, a specified fallback Observable produces future items and
   * notifications from that point on.
   * <p>
   * <img width="640" src="https://raw.github.com/wiki/Netflix/RxJava/images/rx-operators/timeout.2.png">
   *
   * @param timeout maximum duration between items before a timeout occurs
   * @param other fallback Observable to use in case of a timeout
   * @return the source Observable modified to switch to the fallback
   *         Observable in case of a timeout
   */
  def timeout[U >: T](timeout: Duration, other: Observable[U]): Observable[U] = {
    val otherJava: rx.Observable[_ <: U] = other.asJavaObservable
    val thisJava = this.asJavaObservable.asInstanceOf[rx.Observable[U]]
    toScalaObservable[U](thisJava.timeout(timeout.length, timeout.unit, otherJava))
  }

  /**
   * Applies a timeout policy for each item emitted by the Observable, using
   * the specified scheduler to run timeout timers. If the next item isn't
   * observed within the specified timeout duration starting from its
   * predecessor, the observer is notified of a `TimeoutException`.
   * <p>
   * <img width="640" src="https://raw.github.com/wiki/Netflix/RxJava/images/rx-operators/timeout.1s.png">
   *
   * @param timeout maximum duration between items before a timeout occurs
   * @param scheduler Scheduler to run the timeout timers on
   * @return the source Observable modified to notify observers of a
   *         `TimeoutException` in case of a timeout
   */
  def timeout(timeout: Duration, scheduler: Scheduler): Observable[T] = {
    toScalaObservable[T](asJavaObservable.timeout(timeout.length, timeout.unit, scheduler.asJavaScheduler))
  }

  /**
   * Applies a timeout policy for each item emitted by the Observable, using
   * the specified scheduler to run timeout timers. If the next item isn't
   * observed within the specified timeout duration starting from its
   * predecessor, a specified fallback Observable sequence produces future
   * items and notifications from that point on.
   * <p>
   * <img width="640" src="https://raw.github.com/wiki/Netflix/RxJava/images/rx-operators/timeout.2s.png">
   *
   * @param timeout maximum duration between items before a timeout occurs
   * @param other Observable to use as the fallback in case of a timeout
   * @param scheduler Scheduler to run the timeout timers on
   * @return the source Observable modified so that it will switch to the
   *         fallback Observable in case of a timeout
   */
  def timeout[U >: T](timeout: Duration, other: Observable[U], scheduler: Scheduler): Observable[U] = {
    val otherJava: rx.Observable[_ <: U] = other.asJavaObservable
    val thisJava = this.asJavaObservable.asInstanceOf[rx.Observable[U]]
    toScalaObservable[U](thisJava.timeout(timeout.length, timeout.unit, otherJava, scheduler.asJavaScheduler))
  }

  /**
   * Returns an Observable that mirrors the source Observable, but emits a TimeoutException if an item emitted by
   * the source Observable doesn't arrive within a window of time after the emission of the
   * previous item, where that period of time is measured by an Observable that is a function
   * of the previous item.
   * <p>
   * <img width="640" src="https://raw.github.com/wiki/Netflix/RxJava/images/rx-operators/timeout3.png">
   * </p>
   * Note: The arrival of the first source item is never timed out.
   *
   * @param timeoutSelector
   *            a function that returns an observable for each item emitted by the source
   *            Observable and that determines the timeout window for the subsequent item
   * @return an Observable that mirrors the source Observable, but emits a TimeoutException if a item emitted by
   *         the source Observable takes longer to arrive than the time window defined by the
   *         selector for the previously emitted item
   */
  def timeout(timeoutSelector: T => Observable[Any]): Observable[T] = {
    toScalaObservable[T](asJavaObservable.timeout({ t: T => timeoutSelector(t).asJavaObservable.asInstanceOf[rx.Observable[Any]] }))
  }

  /**
   * Returns an Observable that mirrors the source Observable, but that switches to a fallback
   * Observable if an item emitted by the source Observable doesn't arrive within a window of time
   * after the emission of the previous item, where that period of time is measured by an
   * Observable that is a function of the previous item.
   * <p>
   * <img width="640" src="https://raw.github.com/wiki/Netflix/RxJava/images/rx-operators/timeout4.png">
   * </p>
   * Note: The arrival of the first source item is never timed out.
   * 
   * @param timeoutSelector
   *            a function that returns an observable for each item emitted by the source
   *            Observable and that determines the timeout window for the subsequent item
   * @param other
   *            the fallback Observable to switch to if the source Observable times out
   * @return an Observable that mirrors the source Observable, but switches to mirroring a
   *         fallback Observable if a item emitted by the source Observable takes longer to arrive
   *         than the time window defined by the selector for the previously emitted item
   */
  def timeout[U >: T](timeoutSelector: T => Observable[Any], other: Observable[U]): Observable[U] = {
    val thisJava = this.asJavaObservable.asInstanceOf[rx.Observable[U]]
    toScalaObservable[U](thisJava.timeout(
      { t: U => timeoutSelector(t.asInstanceOf[T]).asJavaObservable.asInstanceOf[rx.Observable[Any]] },
      other.asJavaObservable))
  }

  /**
   * Returns an Observable that mirrors the source Observable, but emits a TimeoutException
   * if either the first item emitted by the source Observable or any subsequent item
   * don't arrive within time windows defined by other Observables.
   * <p>
   * <img width="640" src="https://raw.github.com/wiki/Netflix/RxJava/images/rx-operators/timeout5.png">
   * </p>
   * @param firstTimeoutSelector
   *            a function that returns an Observable that determines the timeout window for the
   *            first source item
   * @param timeoutSelector
   *            a function that returns an Observable for each item emitted by the source
   *            Observable and that determines the timeout window in which the subsequent source
   *            item must arrive in order to continue the sequence
   * @return an Observable that mirrors the source Observable, but emits a TimeoutException if either the first item or any subsequent item doesn't
   *         arrive within the time windows specified by the timeout selectors
   */
  def timeout(firstTimeoutSelector: () => Observable[Any], timeoutSelector: T => Observable[Any]): Observable[T] = {
    toScalaObservable[T](asJavaObservable.timeout(
      { firstTimeoutSelector().asJavaObservable.asInstanceOf[rx.Observable[Any]] },
      { t: T => timeoutSelector(t).asJavaObservable.asInstanceOf[rx.Observable[Any]] }))
  }

  /**
   * Returns an Observable that mirrors the source Observable, but switches to a fallback
   * Observable if either the first item emitted by the source Observable or any subsequent item
   * don't arrive within time windows defined by other Observables.
   * <p>
   * <img width="640" src="https://raw.github.com/wiki/Netflix/RxJava/images/rx-operators/timeout6.png">
   * </p>
   * @param firstTimeoutSelector
   *            a function that returns an Observable which determines the timeout window for the
   *            first source item
   * @param timeoutSelector
   *            a function that returns an Observable for each item emitted by the source
   *            Observable and that determines the timeout window in which the subsequent source
   *            item must arrive in order to continue the sequence
   * @param other
   *            the fallback Observable to switch to if the source Observable times out
   * @return an Observable that mirrors the source Observable, but switches to the `other` Observable if either the first item emitted by the source Observable or any
   *         subsequent item don't arrive within time windows defined by the timeout selectors
   */
  def timeout[U >: T](firstTimeoutSelector: () => Observable[Any], timeoutSelector: T => Observable[Any], other: Observable[U]): Observable[U] = {
    val thisJava = this.asJavaObservable.asInstanceOf[rx.Observable[U]]
    toScalaObservable[U](thisJava.timeout(
      { firstTimeoutSelector().asJavaObservable.asInstanceOf[rx.Observable[Any]] },
      { t: U => timeoutSelector(t.asInstanceOf[T]).asJavaObservable.asInstanceOf[rx.Observable[Any]] },
      other.asJavaObservable))
  }

  /**
   * Returns an Observable that sums up the elements of this Observable.
   *
   * This operation is only available if the elements of this Observable are numbers, otherwise
   * you will get a compilation error.
   *
   * @return an Observable emitting the sum of all the elements of the source Observable
   *         as its single item.
   *
   * @usecase def sum: Observable[T]
   *   @inheritdoc
   */
  def sum[U >: T](implicit num: Numeric[U]): Observable[U] = {
    foldLeft(num.zero)(num.plus)
  }

  /**
   * Returns an Observable that multiplies up the elements of this Observable.
   *
   * This operation is only available if the elements of this Observable are numbers, otherwise
   * you will get a compilation error.
   *
   * @return an Observable emitting the product of all the elements of the source Observable
   *         as its single item.
   *
   * @usecase def product: Observable[T]
   *   @inheritdoc
   */
  def product[U >: T](implicit num: Numeric[U]): Observable[U] = {
    foldLeft(num.one)(num.times)
  }

  /**
   * Returns an Observable that emits only the very first item emitted by the source Observable, or
   * a default value if the source Observable is empty.
   *
   * <img width="640" src="https://raw.github.com/wiki/Netflix/RxJava/images/rx-operators/firstOrDefault.png">
   *
   * @param default
   *            The default value to emit if the source Observable doesn't emit anything.
   *            This is a by-name parameter, so it is only evaluated if the source Observable doesn't emit anything.
   * @return an Observable that emits only the very first item from the source, or a default value
   *         if the source Observable completes without emitting any item.
   */
  def firstOrElse[U >: T](default: => U): Observable[U] = {
    take(1).singleOrElse(default)
  }

  /**
   * Returns an Observable that emits only an `Option` with the very first item emitted by the source Observable,
   * or `None` if the source Observable is empty.
   *
   * <img width="640" src="https://raw.github.com/wiki/Netflix/RxJava/images/rx-operators/firstOrDefault.png">
   *
   * @return an Observable that emits only an `Option` with the very first item from the source, or `None`
   *         if the source Observable completes without emitting any item.
   */
  def headOption: Observable[Option[T]] = {
    take(1).singleOption
  }

  /**
   * Returns an Observable that emits only the very first item emitted by the source Observable, or
   * a default value if the source Observable is empty.
   *
   * <img width="640" src="https://raw.github.com/wiki/Netflix/RxJava/images/rx-operators/firstOrDefault.png">
   *
   * @param default
   *            The default value to emit if the source Observable doesn't emit anything.
   *            This is a by-name parameter, so it is only evaluated if the source Observable doesn't emit anything.
   * @return an Observable that emits only the very first item from the source, or a default value
   *         if the source Observable completes without emitting any item.
   */
  def headOrElse[U >: T](default: => U): Observable[U] = firstOrElse(default)

  /**
   * Returns an Observable that emits only the very first item emitted by the source Observable, or raises an
   * `NoSuchElementException` if the source Observable is empty.
   * <p>
   * <img width="640" src="https://raw.github.com/wiki/Netflix/RxJava/images/rx-operators/first.png">
   * 
   * @return an Observable that emits only the very first item emitted by the source Observable, or raises an
   *         `NoSuchElementException` if the source Observable is empty
   * @see <a href="https://github.com/Netflix/RxJava/wiki/Filtering-Observables#wiki-first">RxJava Wiki: first()</a>
   * @see "MSDN: Observable.firstAsync()"
   */
  def first: Observable[T] = {
    toScalaObservable[T](asJavaObservable.first)
  }

  /**
   * Returns an Observable that emits only the very first item emitted by the source Observable, or raises an
   * `NoSuchElementException` if the source Observable is empty.
   * <p>
   * <img width="640" src="https://raw.github.com/wiki/Netflix/RxJava/images/rx-operators/first.png">
   * 
   * @return an Observable that emits only the very first item emitted by the source Observable, or raises an
   *         `NoSuchElementException` if the source Observable is empty
   * @see <a href="https://github.com/Netflix/RxJava/wiki/Filtering-Observables#wiki-first">RxJava Wiki: first()</a>
   * @see "MSDN: Observable.firstAsync()"
   * @see [[Observable.first]]
   */
  def head: Observable[T] = first

  /**
   * Returns an Observable that emits all items except the first one, or raises an `UnsupportedOperationException`
   * if the source Observable is empty.
   *
   * @return an Observable that emits all items except the first one, or raises an `UnsupportedOperationException`
   *         if the source Observable is empty.
   */
  def tail: Observable[T] = {
    lift {
      (subscriber: Subscriber[T]) => {
        var isFirst = true
        Subscriber[T](
          subscriber,
          (v: T) => if(isFirst) isFirst = false else subscriber.onNext(v),
          e => subscriber.onError(e),
          () => if(isFirst) subscriber.onError(new UnsupportedOperationException("tail of empty Observable")) else subscriber.onCompleted
        )
      }
    }
  }

  /**
   * Returns an Observable that emits the last item emitted by the source Observable or notifies observers of
   * an `NoSuchElementException` if the source Observable is empty.
   * 
   * <img width="640" src="https://raw.github.com/wiki/Netflix/RxJava/images/rx-operators/last.png">
   * 
   * @return an Observable that emits the last item from the source Observable or notifies observers of an
   *         error
   * @see <a href="https://github.com/Netflix/RxJava/wiki/Filtering-Observable-Operators#wiki-last">RxJava Wiki: last()</a>
   * @see "MSDN: Observable.lastAsync()"
   */
  def last: Observable[T] = {
    toScalaObservable[T](asJavaObservable.last)
  }

  /**
   * Returns an Observable that emits only an `Option` with the last item emitted by the source Observable,
   * or `None` if the source Observable completes without emitting any items.
   *
   * <img width="640" src="https://raw.github.com/wiki/Netflix/RxJava/images/rx-operators/lastOrDefault.png">
   *
   * @return an Observable that emits only an `Option` with the last item emitted by the source Observable,
   *         or `None` if the source Observable is empty
   */
  def lastOption: Observable[Option[T]] = {
    takeRight(1).singleOption
  }

  /**
   * Returns an Observable that emits only the last item emitted by the source Observable, or a default item
   * if the source Observable completes without emitting any items.
   *
   * <img width="640" src="https://raw.github.com/wiki/Netflix/RxJava/images/rx-operators/lastOrDefault.png">
   *
   * @param default the default item to emit if the source Observable is empty.
   *                This is a by-name parameter, so it is only evaluated if the source Observable doesn't emit anything.
   * @return an Observable that emits only the last item emitted by the source Observable, or a default item
   *         if the source Observable is empty
   */
  def lastOrElse[U >: T](default: => U): Observable[U] = {
    takeRight(1).singleOrElse(default)
  }

  /**
   * If the source Observable completes after emitting a single item, return an Observable that emits that
   * item. If the source Observable emits more than one item or no items, notify of an `IllegalArgumentException`
   * or `NoSuchElementException` respectively.
   * 
   * <img width="640" src="https://raw.github.com/wiki/Netflix/RxJava/images/rx-operators/single.png">
   * 
   * @return an Observable that emits the single item emitted by the source Observable
   * @throws IllegalArgumentException if the source emits more than one item
   * @throws NoSuchElementException if the source emits no items
   * @see <a href="https://github.com/Netflix/RxJava/wiki/Observable-Utility-Operators#wiki-single-and-singleordefault">RxJava Wiki: single()</a>
   * @see "MSDN: Observable.singleAsync()"
   */
  def single: Observable[T] = {
    toScalaObservable[T](asJavaObservable.single)
  }

  /**
   * If the source Observable completes after emitting a single item, return an Observable that emits an `Option`
   * with that item; if the source Observable is empty, return an Observable that emits `None`.
   * If the source Observable emits more than one item, throw an `IllegalArgumentException`.
   *
   * <img width="640" src="https://raw.github.com/wiki/Netflix/RxJava/images/rx-operators/singleOrDefault.png">
   *
   * @return an Observable that emits an `Option` with the single item emitted by the source Observable, or
   *         `None` if the source Observable is empty
   * @throws IllegalArgumentException if the source Observable emits more than one item
   */
  def singleOption: Observable[Option[T]] = {
    val jObservableOption = map(Some(_)).asJavaObservable.asInstanceOf[rx.Observable[Option[T]]]
    toScalaObservable[Option[T]](jObservableOption.singleOrDefault(None))
  }

  /**
   * If the source Observable completes after emitting a single item, return an Observable that emits that
   * item; if the source Observable is empty, return an Observable that emits a default item. If the source
   * Observable emits more than one item, throw an `IllegalArgumentException`.
   *
   * <img width="640" src="https://raw.github.com/wiki/Netflix/RxJava/images/rx-operators/singleOrDefault.png">
   *
   * @param default a default value to emit if the source Observable emits no item.
   *                This is a by-name parameter, so it is only evaluated if the source Observable doesn't emit anything.
   * @return an Observable that emits the single item emitted by the source Observable, or a default item if
   *         the source Observable is empty
   * @throws IllegalArgumentException if the source Observable emits more than one item
   */
  def singleOrElse[U >: T](default: => U): Observable[U] = {
    singleOption.map {
      case Some(element) => element
      case None => default
    }
  }

  /**
   * Returns an Observable that emits the items emitted by the source Observable or a specified default item
   * if the source Observable is empty.
   *
   * <img width="640" height="305" src="https://raw.github.com/wiki/Netflix/RxJava/images/rx-operators/defaultIfEmpty.png">
   *
   * @param default the item to emit if the source Observable emits no items. This is a by-name parameter, so it is
   *                only evaluated if the source Observable doesn't emit anything.
   * @return an Observable that emits either the specified default item if the source Observable emits no
   *         items, or the items emitted by the source Observable
   */
  def orElse[U >: T](default: => U): Observable[U] = {
    val jObservableOption = map(Some(_)).asJavaObservable.asInstanceOf[rx.Observable[Option[T]]]
    val o = toScalaObservable[Option[T]](jObservableOption.defaultIfEmpty(None))
    o map {
      case Some(element) => element
      case None => default
    }
  }

  /**
   * Returns an Observable that forwards all sequentially distinct items emitted from the source Observable.
   *
   * <img width="640" src="https://raw.github.com/wiki/Netflix/RxJava/images/rx-operators/distinctUntilChanged.png">
   *
   * @return an Observable of sequentially distinct items
   */
  def distinctUntilChanged: Observable[T] = {
    toScalaObservable[T](asJavaObservable.distinctUntilChanged)
  }

  /**
   * Returns an Observable that forwards all items emitted from the source Observable that are sequentially
   * distinct according to a key selector function.
   *
   * <img width="640" src="https://raw.github.com/wiki/Netflix/RxJava/images/rx-operators/distinctUntilChanged.key.png">
   *
   * @param keySelector
   *            a function that projects an emitted item to a key value which is used for deciding whether an item is sequentially
   *            distinct from another one or not
   * @return an Observable of sequentially distinct items
   */
  def distinctUntilChanged[U](keySelector: T => U): Observable[T] = {
    toScalaObservable[T](asJavaObservable.distinctUntilChanged[U](keySelector))
  }

  /**
   * Returns an Observable that forwards all distinct items emitted from the source Observable.
   *
   * <img width="640" src="https://raw.github.com/wiki/Netflix/RxJava/images/rx-operators/distinct.png">
   *
   * @return an Observable of distinct items
   */
  def distinct: Observable[T] = {
    toScalaObservable[T](asJavaObservable.distinct())
  }

  /**
   * Returns an Observable that forwards all items emitted from the source Observable that are distinct according
   * to a key selector function.
   *
   * <img width="640" src="https://raw.github.com/wiki/Netflix/RxJava/images/rx-operators/distinct.key.png">
   *
   * @param keySelector
   *            a function that projects an emitted item to a key value which is used for deciding whether an item is
   *            distinct from another one or not
   * @return an Observable of distinct items
   */
  def distinct[U](keySelector: T => U): Observable[T] = {
    toScalaObservable[T](asJavaObservable.distinct[U](keySelector))
  }

  /**
   * Returns an Observable that counts the total number of elements in the source Observable.
   *
   * <img width="640" src="https://raw.github.com/wiki/Netflix/RxJava/images/rx-operators/count.png">
   *
   * @return an Observable emitting the number of counted elements of the source Observable
   *         as its single item.
   */
  def length: Observable[Int] = {
    toScalaObservable[Integer](asJavaObservable.count()).map(_.intValue())
  }

  /**
   * Returns an Observable that counts the total number of elements in the source Observable.
   *
   * <img width="640" src="https://raw.github.com/wiki/Netflix/RxJava/images/rx-operators/count.png">
   *
   * @return an Observable emitting the number of counted elements of the source Observable
   *         as its single item.
   */
  def size: Observable[Int] = length

  /**
   * Retry subscription to origin Observable upto given retry count.
   *
   * <img width="640" src="https://raw.github.com/wiki/Netflix/RxJava/images/rx-operators/retry.png">
   *
   * If [[rx.lang.scala.Observer.onError]] is invoked the source Observable will be re-subscribed to as many times as defined by retryCount.
   *
   * Any [[rx.lang.scala.Observer.onNext]] calls received on each attempt will be emitted and concatenated together.
   *
   * For example, if an Observable fails on first time but emits [1, 2] then succeeds the second time and
   * emits [1, 2, 3, 4, 5] then the complete output would be [1, 2, 1, 2, 3, 4, 5, onCompleted].
   *
   * @param retryCount
   *            Number of retry attempts before failing.
   * @return Observable with retry logic.
   */
  def retry(retryCount: Long): Observable[T] = {
    toScalaObservable[T](asJavaObservable.retry(retryCount))
  }

  /**
   * Retry subscription to origin Observable whenever onError is called (infinite retry count).
   *
   * <img width="640" src="https://raw.github.com/wiki/Netflix/RxJava/images/rx-operators/retry.png">
   *
   * If [[rx.lang.scala.Observer.onError]] is invoked the source Observable will be re-subscribed to.
   *
   * Any [[rx.lang.scala.Observer.onNext]] calls received on each attempt will be emitted and concatenated together.
   *
   * For example, if an Observable fails on first time but emits [1, 2] then succeeds the second time and
   * emits [1, 2, 3, 4, 5] then the complete output would be [1, 2, 1, 2, 3, 4, 5, onCompleted].
   * @return Observable with retry logic.
   */
  def retry: Observable[T] = {
    toScalaObservable[T](asJavaObservable.retry())
  }

  /**
   * Returns an Observable that mirrors the source Observable, resubscribing to it if it calls `onError`
   * and the predicate returns true for that specific exception and retry count.
   *
   * <img width="640" height="315" src="https://raw.github.com/wiki/Netflix/RxJava/images/rx-operators/retry.png">
   *
   * @param predicate the predicate that determines if a resubscription may happen in case of a specific exception and retry count
   * @return the source Observable modified with retry logic
   */
  def retry(predicate: (Int, Throwable) => Boolean): Observable[T] = {
    val f = new Func2[java.lang.Integer, Throwable, java.lang.Boolean] {
      def call(times: java.lang.Integer, e: Throwable): java.lang.Boolean = predicate(times, e)
    }
    toScalaObservable[T](asJavaObservable.retry(f))
  }

  /**
   * Returns an Observable that emits the same values as the source observable with the exception of an
   * `onError`. An `onError` notification from the source will result in the emission of a
   * [[Notification]] to the Observable provided as an argument to the `notificationHandler`
   * function. If the Observable returned `onCompletes` or `onErrors` then `retry` will call
   * `onCompleted` or `onError` on the child subscription. Otherwise, this Observable will
   * resubscribe to the source Observable.
   * <p>
   * <img width="640" height="430" src="https://raw.github.com/wiki/Netflix/RxJava/images/rx-operators/retryWhen.f.png" alt="">
   *
   * Example:
   *
   * This retries 3 times, each time incrementing the number of seconds it waits.
   *
   * <pre>
   * Observable[String]({ subscriber =>
   *   println("subscribing")
   *   subscriber.onError(new RuntimeException("always fails"))
   * }).retryWhen(attempts => {
   *   attempts.zipWith(Observable.from(1 to 3))((n, i) => i).flatMap(i => {
   *     println("delay retry by " + i + " second(s)")
   *     Observable.timer(Duration(i, TimeUnit.SECONDS))
   *   })
   * }).toBlocking.foreach(s => println(s))
   * </pre>
   *
   * Output is:
   *
   * <pre>
   * subscribing
   * delay retry by 1 second(s)
   * subscribing
   * delay retry by 2 second(s)
   * subscribing
   * delay retry by 3 second(s)
   * subscribing
   * </pre>
   * <dl>
   *  <dt><b>Scheduler:</b></dt>
   *  <dd>`retryWhen` operates by default on the `trampoline` [[Scheduler]].</dd>
   * </dl>
   *
   * @param notificationHandler receives an Observable of notifications with which a user can complete or error, aborting the
   *            retry
   * @return the source Observable modified with retry logic
   * @see <a href="https://github.com/Netflix/RxJava/wiki/Error-Handling-Operators#retrywhen">RxJava Wiki: retryWhen()</a>
   * @since 0.20
   */
  def retryWhen(notificationHandler: Observable[Notification[Any]] => Observable[Any]): Observable[T] = {
    val f: Func1[_ >: rx.Observable[_ <: rx.Notification[_ <: Any]], _ <: rx.Observable[_ <: Any]] =
      (jOn: rx.Observable[_ <: rx.Notification[_ <: Any]]) => {
        val on = toScalaObservable[rx.Notification[_ <: Any]](jOn).map({ jN => toScalaNotification[Any](jN) })
        notificationHandler(on).asJavaObservable
      }

    toScalaObservable[T](asJavaObservable.retryWhen(f))
  }

  /**
   * Returns an Observable that emits the same values as the source observable with the exception of an `onError`.
   * An onError will emit a [[Notification]] to the observable provided as an argument to the notificationHandler
   * func. If the observable returned `onCompletes` or `onErrors` then retry will call `onCompleted`
   * or `onError` on the child subscription. Otherwise, this observable will resubscribe to the source observable, on a particular Scheduler.
   * <p>
   * <img width="640" height="430" src="https://raw.github.com/wiki/Netflix/RxJava/images/rx-operators/retryWhen.f.png" alt="">
   * <p>
   * <dl>
   *  <dt><b>Scheduler:</b></dt>
   *  <dd>you specify which [[Scheduler]] this operator will use</dd>
   * </dl>
   *
   * @param notificationHandler receives an Observable of notifications with which a user can complete or error, aborting the
   *            retry
   * @param scheduler the Scheduler on which to subscribe to the source Observable
   * @return the source Observable modified with retry logic
   * @see <a href="https://github.com/Netflix/RxJava/wiki/Error-Handling-Operators#retrywhen">RxJava Wiki: retryWhen()</a>
   * @since 0.20
   */
  def retryWhen(notificationHandler: Observable[Notification[Any]] => Observable[Any], scheduler: Scheduler): Observable[T] = {
    val f: Func1[_ >: rx.Observable[_ <: rx.Notification[_ <: Any]], _ <: rx.Observable[_ <: Any]] =
      (jOn: rx.Observable[_ <: rx.Notification[_ <: Any]]) => {
        val on = toScalaObservable[rx.Notification[_ <: Any]](jOn).map({ jN => toScalaNotification[Any](jN) })
        notificationHandler(on).asJavaObservable
      }

    toScalaObservable[T](asJavaObservable.retryWhen(f, scheduler))
  }

  /**
   * Returns an Observable that repeats the sequence of items emitted by the source Observable indefinitely.
   * <p>
   * <img width="640" src="https://raw.github.com/wiki/Netflix/RxJava/images/rx-operators/repeat.o.png">
   *
   * @return an Observable that emits the items emitted by the source Observable repeatedly and in sequence
   * @see <a href="https://github.com/Netflix/RxJava/wiki/Creating-Observables#wiki-repeat">RxJava Wiki: repeat()</a>
   * @see <a href="http://msdn.microsoft.com/en-us/library/hh229428.aspx">MSDN: Observable.Repeat</a>
   */
  def repeat: Observable[T] = {
    toScalaObservable[T](asJavaObservable.repeat())
  }

  /**
   * Returns an Observable that repeats the sequence of items emitted by the source Observable indefinitely,
   * on a particular Scheduler.
   * <p>
   * <img width="640" src="https://raw.github.com/wiki/Netflix/RxJava/images/rx-operators/repeat.os.png">
   *
   * @param scheduler the Scheduler to emit the items on
   * @return an Observable that emits the items emitted by the source Observable repeatedly and in sequence
   * @see <a href="https://github.com/Netflix/RxJava/wiki/Creating-Observables#wiki-repeat">RxJava Wiki: repeat()</a>
   * @see <a href="http://msdn.microsoft.com/en-us/library/hh229428.aspx">MSDN: Observable.Repeat</a>
   */
  def repeat(scheduler: Scheduler): Observable[T] = {
    toScalaObservable[T](asJavaObservable.repeat(scheduler))
  }

  /**
   * Returns an Observable that repeats the sequence of items emitted by the source Observable at most `count` times.
   * <p>
   * <img width="640" src="https://raw.github.com/wiki/Netflix/RxJava/images/rx-operators/repeat.on.png">
   *
   * @param count the number of times the source Observable items are repeated,
   *              a count of 0 will yield an empty sequence
   * @return an Observable that repeats the sequence of items emitted by the source Observable at most `count` times
   * @throws IllegalArgumentException if `count` is less than zero
   * @see <a href="https://github.com/Netflix/RxJava/wiki/Creating-Observables#wiki-repeat">RxJava Wiki: repeat()</a>
   * @see <a href="http://msdn.microsoft.com/en-us/library/hh229428.aspx">MSDN: Observable.Repeat</a>
   */
  def repeat(count: Long): Observable[T] = {
    toScalaObservable[T](asJavaObservable.repeat(count))
  }

  /**
   * Returns an Observable that repeats the sequence of items emitted by the source Observable
   * at most `count` times, on a particular Scheduler.
   * <p>
   * <img width="640" src="https://raw.github.com/wiki/Netflix/RxJava/images/rx-operators/repeat.ons.png">
   *
   * @param count the number of times the source Observable items are repeated,
   *              a count of 0 will yield an empty sequence
   * @param scheduler the `Scheduler` to emit the items on
   * @return an Observable that repeats the sequence of items emitted by the source Observable at most `count` times
   *         on a particular Scheduler
   * @see <a href="https://github.com/Netflix/RxJava/wiki/Creating-Observables#wiki-repeat">RxJava Wiki: repeat()</a>
   * @see <a href="http://msdn.microsoft.com/en-us/library/hh229428.aspx">MSDN: Observable.Repeat</a>
   */
  def repeat(count: Long, scheduler: Scheduler): Observable[T] = {
    toScalaObservable[T](asJavaObservable.repeat(count, scheduler))
  }

  /**
   * Returns an Observable that emits the same values as the source Observable with the exception of an
   * `onCompleted`. An `onCompleted` notification from the source will result in the emission of
   * a [[Notification]] to the Observable provided as an argument to the `notificationHandler`
   * function. If the Observable returned `onCompletes` or `onErrors` then `repeatWhen` will
   * call `onCompleted` or `onError` on the child subscription. Otherwise, this Observable will
   * resubscribe to the source Observable, on a particular Scheduler.
   * <p>
   * <img width="640" height="430" src="https://raw.github.com/wiki/Netflix/RxJava/images/rx-operators/repeatWhen.f.png" alt="">
   * <dl>
   *  <dt><b>Scheduler:</b></dt>
   *  <dd>you specify which [[Scheduler]] this operator will use</dd>
   * </dl>
   *
   * @param notificationHandler receives an Observable of notifications with which a user can complete or error, aborting the repeat.
   * @param scheduler the Scheduler to emit the items on
   * @return the source Observable modified with repeat logic
   * @see <a href="https://github.com/Netflix/RxJava/wiki/Creating-Observables#repeatwhen">RxJava Wiki: repeatWhen()</a>
   * @see <a href="http://msdn.microsoft.com/en-us/library/hh229428.aspx">MSDN: Observable.Repeat</a>
   * @since 0.20
   */
  def repeatWhen(notificationHandler: Observable[Notification[Any]] => Observable[Any], scheduler: Scheduler): Observable[T] = {
    val f: Func1[_ >: rx.Observable[_ <: rx.Notification[_ <: Any]], _ <: rx.Observable[_ <: Any]] =
      (jOn: rx.Observable[_ <: rx.Notification[_ <: Any]]) => {
        val on = toScalaObservable[rx.Notification[_ <: Any]](jOn).map({ jN => toScalaNotification[Any](jN) })
        notificationHandler(on).asJavaObservable
      }

    toScalaObservable[T](asJavaObservable.repeatWhen(f, scheduler))
  }

  /**
   * Returns an Observable that emits the same values as the source Observable with the exception of an
   * `onCompleted`. An `onCompleted` notification from the source will result in the emission of
   * a [[Notification]] to the Observable provided as an argument to the `notificationHandler`
   * function. If the Observable returned `onCompletes` or `onErrors` then `repeatWhen` will
   * call `onCompleted` or `onError` on the child subscription. Otherwise, this Observable will
   * resubscribe to the source observable.
   * <p>
   * <img width="640" height="430" src="https://raw.github.com/wiki/Netflix/RxJava/images/rx-operators/repeatWhen.f.png" alt="">
   * <dl>
   *  <dt><b>Scheduler:</b></dt>
   *  <dd>`repeatWhen` operates by default on the `trampoline` [[Scheduler]].</dd>
   * </dl>
   *
   * @param notificationHandler receives an Observable of notifications with which a user can complete or error, aborting the repeat.
   * @return the source Observable modified with repeat logic
   * @see <a href="https://github.com/Netflix/RxJava/wiki/Creating-Observables#repeatwhen">RxJava Wiki: repeatWhen()</a>
   * @see <a href="http://msdn.microsoft.com/en-us/library/hh229428.aspx">MSDN: Observable.Repeat</a>
   * @since 0.20
   */
  def repeatWhen(notificationHandler: Observable[Notification[Any]] => Observable[Any]): Observable[T] = {
    val f: Func1[_ >: rx.Observable[_ <: rx.Notification[_ <: Any]], _ <: rx.Observable[_ <: Any]] =
      (jOn: rx.Observable[_ <: rx.Notification[_ <: Any]]) => {
        val on = toScalaObservable[rx.Notification[_ <: Any]](jOn).map({ jN => toScalaNotification[Any](jN) })
        notificationHandler(on).asJavaObservable
      }

    toScalaObservable[T](asJavaObservable.repeatWhen(f))
  }

  /**
   * Converts an Observable into a [[BlockingObservable]] (an Observable with blocking
   * operators).
   *
   * @return a [[BlockingObservable]] version of this Observable
   * @see <a href="https://github.com/Netflix/RxJava/wiki/Blocking-Observable-Operators">Blocking Observable Operators</a>
   * @since 0.19
   */
  def toBlocking: BlockingObservable[T] = {
    new BlockingObservable[T](this)
  }

  /**
   * Perform work in parallel by sharding an `Observable[T]` on a 
   * [[rx.lang.scala.schedulers.ComputationScheduler]] and return an `Observable[R]` with the output.
   *
   * @param f
   *            a function that applies Observable operators to `Observable[T]` in parallel and returns an `Observable[R]`
   * @return an Observable with the output of the function executed on a [[rx.lang.scala.Scheduler]]
   */
  def parallel[R](f: Observable[T] => Observable[R]): Observable[R] = {
    val fJava: Func1[rx.Observable[T], rx.Observable[R]] =
      (jo: rx.Observable[T]) => f(toScalaObservable[T](jo)).asJavaObservable.asInstanceOf[rx.Observable[R]]
    toScalaObservable(asJavaObservable.asInstanceOf[rx.Observable[T]].parallel[R](fJava))
  }

  /**
   * Perform work in parallel by sharding an `Observable[T]` on a [[rx.lang.scala.Scheduler]] and return an `Observable[R]` with the output.
   *
   * @param f
   *            a function that applies Observable operators to `Observable[T]` in parallel and returns an `Observable[R]`
   * @param scheduler
   *            a [[rx.lang.scala.Scheduler]] to perform the work on.
   * @return an Observable with the output of the function executed on a [[rx.lang.scala.Scheduler]]
   */
  def parallel[R](f: Observable[T] => Observable[R], scheduler: Scheduler): Observable[R] = {
    val fJava: Func1[rx.Observable[T], rx.Observable[R]] =
      (jo: rx.Observable[T]) => f(toScalaObservable[T](jo)).asJavaObservable.asInstanceOf[rx.Observable[R]]
    toScalaObservable(asJavaObservable.asInstanceOf[rx.Observable[T]].parallel[R](fJava, scheduler))
  }

  /** Tests whether a predicate holds for some of the elements of this `Observable`.
    *
    *  @param   p     the predicate used to test elements.
    *  @return        an Observable emitting one single Boolean, which is `true` if the given predicate `p`
    *                 holds for some of the elements of this Observable, and `false` otherwise.
    */
  def exists(p: T => Boolean): Observable[Boolean] = {
    toScalaObservable[java.lang.Boolean](asJavaObservable.exists(p)).map(_.booleanValue())
  }

  /** Tests whether this `Observable` emits no elements.
    *
    *  @return        an Observable emitting one single Boolean, which is `true` if this `Observable`
    *                 emits no elements, and `false` otherwise.
    */
  def isEmpty: Observable[Boolean] = {
    toScalaObservable[java.lang.Boolean](asJavaObservable.isEmpty()).map(_.booleanValue())
  }

  def withFilter(p: T => Boolean): WithFilter[T] = {
    new WithFilter[T](p, asJavaObservable)
  }

  /**
   * Returns an Observable that applies the given function to each item emitted by an
   * Observable.
   *
   * @param observer the observer
   *
   * @return an Observable with the side-effecting behavior applied.
   */
  def doOnEach(observer: Observer[T]): Observable[T] = {
    toScalaObservable[T](asJavaObservable.doOnEach(observer.asJavaObserver))
  }

  /**
   * Invokes an action when the source Observable calls <code>onNext</code>.
   *
   * @param onNext the action to invoke when the source Observable calls <code>onNext</code>
   * @return the source Observable with the side-effecting behavior applied
   */
  def doOnNext(onNext: T => Unit): Observable[T] = {
    toScalaObservable[T](asJavaObservable.doOnNext(onNext))
  }

  /**
   * Invokes an action if the source Observable calls `onError`.
   *
   * @param onError the action to invoke if the source Observable calls
   *                `onError`
   * @return the source Observable with the side-effecting behavior applied
   */
  def doOnError(onError: Throwable => Unit): Observable[T] = {
    toScalaObservable[T](asJavaObservable.doOnError(onError))
  }

  /**
   * Invokes an action when the source Observable calls `onCompleted`.
   *
   * @param onCompleted the action to invoke when the source Observable calls
   *                    `onCompleted`
   * @return the source Observable with the side-effecting behavior applied
   */
  def doOnCompleted(onCompleted: => Unit): Observable[T] = {
    toScalaObservable[T](asJavaObservable.doOnCompleted(() => onCompleted))
  }

  /**
   * Returns an Observable that applies the given function to each item emitted by an
   * Observable.
   *
   * @param onNext this function will be called whenever the Observable emits an item
   *
   * @return an Observable with the side-effecting behavior applied.
   */
  def doOnEach(onNext: T => Unit): Observable[T] = {
    toScalaObservable[T](asJavaObservable.doOnNext(onNext))
  }

  /**
   * Returns an Observable that applies the given function to each item emitted by an
   * Observable.
   *
   * @param onNext this function will be called whenever the Observable emits an item
   * @param onError this function will be called if an error occurs
   *
   * @return an Observable with the side-effecting behavior applied.
   */
  def doOnEach(onNext: T => Unit, onError: Throwable => Unit): Observable[T] = {
    toScalaObservable[T](asJavaObservable.doOnEach(Observer(onNext, onError, ()=>{})))
  }

  /**
   * Returns an Observable that applies the given function to each item emitted by an
   * Observable.
   *
   * @param onNext this function will be called whenever the Observable emits an item
   * @param onError this function will be called if an error occurs
   * @param onCompleted the action to invoke when the source Observable calls
   *
   * @return an Observable with the side-effecting behavior applied.
   */
  def doOnEach(onNext: T => Unit, onError: Throwable => Unit, onCompleted: () => Unit): Observable[T] = {
    toScalaObservable[T](asJavaObservable.doOnEach(Observer(onNext, onError,onCompleted)))
  }

  /**
   * Modifies the source `Observable` so that it invokes the given action when it is subscribed from
   * its subscribers. Each subscription will result in an invocation of the given action except when the
   * source `Observable` is reference counted, in which case the source `Observable` will invoke
   * the given action for the first subscription.
   * <p>
   * <img width="640" height="390" src="https://raw.github.com/wiki/Netflix/RxJava/images/rx-operators/doOnSubscribe.png" alt="">
   * <dl>
   *  <dt><b>Scheduler:</b></dt>
   *  <dd>`onSubscribe` does not operate by default on a particular `Scheduler`.</dd>
   * </dl>
   *
   * @param onSubscribe
     *            the action that gets called when an observer subscribes to this `Observable`
   * @return the source `Observable` modified so as to call this Action when appropriate
   * @see <a href="https://github.com/Netflix/RxJava/wiki/Observable-Utility-Operators#doonsubscribe">RxJava wiki: doOnSubscribe</a>
   * @since 0.20
   */
  def doOnSubscribe(onSubscribe: => Unit): Observable[T] = {
    toScalaObservable[T](asJavaObservable.doOnSubscribe(() => onSubscribe))
  }

  /**
   * Modifies an Observable so that it invokes an action when it calls `onCompleted` or `onError`.
   * <p>
   * <img width="640" src="https://raw.github.com/wiki/Netflix/RxJava/images/rx-operators/doOnTerminate.png">
   * <p>
   * This differs from `finallyDo` in that this happens **before** `onCompleted/onError` are emitted.
   *
   * @param onTerminate the action to invoke when the source Observable calls `onCompleted` or `onError`
   * @return the source Observable with the side-effecting behavior applied
   * @see <a href="https://github.com/Netflix/RxJava/wiki/Observable-Utility-Operators#wiki-doonterminate">RxJava Wiki: doOnTerminate()</a>
   * @see <a href="http://msdn.microsoft.com/en-us/library/hh229804.aspx">MSDN: Observable.Do</a>
   */
  def doOnTerminate(onTerminate: => Unit): Observable[T] = {
    toScalaObservable[T](asJavaObservable.doOnTerminate(() => onTerminate))
  }

  /**
   * Modifies the source `Observable` so that it invokes the given action when it is unsubscribed from
   * its subscribers. Each un-subscription will result in an invocation of the given action except when the
   * source `Observable` is reference counted, in which case the source `Observable` will invoke
   * the given action for the very last un-subscription.
   * <p>
   * <img width="640" height="310" src="https://raw.github.com/wiki/Netflix/RxJava/images/rx-operators/doOnUnsubscribe.png" alt="">
   * <dl>
   *  <dt><b>Scheduler:</b></dt>
   *  <dd>`doOnUnsubscribe` does not operate by default on a particular `Scheduler`.</dd>
   * </dl>
   *
   * @param onUnsubscribe
     *            the action that gets called when this `Observable` is unsubscribed
   * @return the source `Observable` modified so as to call this Action when appropriate
   * @see <a href="https://github.com/Netflix/RxJava/wiki/Observable-Utility-Operators#doonunsubscribe">RxJava wiki: doOnUnsubscribe</a>
   * @since 0.20
   */
  def doOnUnsubscribe(onUnsubscribe: => Unit): Observable[T] = {
    toScalaObservable[T](asJavaObservable.doOnUnsubscribe(() => onUnsubscribe))
  }

  /**
   * Given two Observables, mirror the one that first emits an item.
   *
   * <img width="640" src="https://raw.github.com/wiki/Netflix/RxJava/images/rx-operators/amb.png">
   *
   * @param that
   *            an Observable competing to react first
   * @return an Observable that emits the same sequence of items as whichever of `this` or `that` first emitted an item.
   */
  def amb[U >: T](that: Observable[U]): Observable[U] = {
    val thisJava: rx.Observable[_ <: U] = this.asJavaObservable
    val thatJava: rx.Observable[_ <: U] = that.asJavaObservable
    toScalaObservable[U](rx.Observable.amb(thisJava, thatJava))
  }

  /**
   * Returns an Observable that emits the items emitted by the source Observable shifted forward in time by a
   * specified delay. Error notifications from the source Observable are not delayed.
   *
   * <img width="640" src="https://raw.github.com/wiki/Netflix/RxJava/images/rx-operators/delay.png">
   * 
   * @param delay the delay to shift the source by
   * @return the source Observable shifted in time by the specified delay
   */
  def delay(delay: Duration): Observable[T] = {
    toScalaObservable[T](asJavaObservable.delay(delay.length, delay.unit))
  }

  /**
   * Returns an Observable that emits the items emitted by the source Observable shifted forward in time by a
   * specified delay. Error notifications from the source Observable are not delayed.
   *
   * <img width="640" src="https://raw.github.com/wiki/Netflix/RxJava/images/rx-operators/delay.s.png">
   * 
   * @param delay the delay to shift the source by
   * @param scheduler the Scheduler to use for delaying
   * @return the source Observable shifted in time by the specified delay
   */
  def delay(delay: Duration, scheduler: Scheduler): Observable[T] = {
    toScalaObservable[T](asJavaObservable.delay(delay.length, delay.unit, scheduler))
  }

  /**
   * Returns an Observable that delays the emissions of the source Observable via another Observable on a
   * per-item basis.
   * <p>
   * <img width="640" src="https://raw.github.com/wiki/Netflix/RxJava/images/rx-operators/delay.o.png">
   * <p>
   * Note: the resulting Observable will immediately propagate any `onError` notification
   * from the source Observable.
   *
   * @param itemDelay a function that returns an Observable for each item emitted by the source Observable, which is
   *                  then used to delay the emission of that item by the resulting Observable until the Observable
   *                  returned from `itemDelay` emits an item
   * @return an Observable that delays the emissions of the source Observable via another Observable on a per-item basis
   */
  def delay(itemDelay: T => Observable[Any]): Observable[T] = {
    val itemDelayJava = new Func1[T, rx.Observable[Any]] {
      override def call(t: T): rx.Observable[Any] =
        itemDelay(t).asJavaObservable.asInstanceOf[rx.Observable[Any]]
    }
    toScalaObservable[T](asJavaObservable.delay[Any](itemDelayJava))
  }

  /**
   * Returns an Observable that delays the subscription to and emissions from the souce Observable via another
   * Observable on a per-item basis.
   * <p>
   * <img width="640" src="https://raw.github.com/wiki/Netflix/RxJava/images/rx-operators/delay.oo.png">
   * <p>
   * Note: the resulting Observable will immediately propagate any `onError` notification
   * from the source Observable.
   *
   * @param subscriptionDelay a function that returns an Observable that triggers the subscription to the source Observable
   *                          once it emits any item
   * @param itemDelay a function that returns an Observable for each item emitted by the source Observable, which is
   *                  then used to delay the emission of that item by the resulting Observable until the Observable
   *                  returned from `itemDelay` emits an item
   * @return an Observable that delays the subscription and emissions of the source Observable via another
   *         Observable on a per-item basis
   */
  def delay(subscriptionDelay: () => Observable[Any], itemDelay: T => Observable[Any]): Observable[T] = {
    val subscriptionDelayJava = new Func0[rx.Observable[Any]] {
      override def call(): rx.Observable[Any] =
        subscriptionDelay().asJavaObservable.asInstanceOf[rx.Observable[Any]]
    }
    val itemDelayJava = new Func1[T, rx.Observable[Any]] {
      override def call(t: T): rx.Observable[Any] =
        itemDelay(t).asJavaObservable.asInstanceOf[rx.Observable[Any]]
    }
    toScalaObservable[T](asJavaObservable.delay[Any, Any](subscriptionDelayJava, itemDelayJava))
  }

  /**
   * Return an Observable that delays the subscription to the source Observable by a given amount of time.
   *
   * <img width="640" src="https://raw.github.com/wiki/Netflix/RxJava/images/rx-operators/delaySubscription.png">
   * 
   * @param delay the time to delay the subscription
   * @return an Observable that delays the subscription to the source Observable by the given amount
   */
  def delaySubscription(delay: Duration): Observable[T] = {
    toScalaObservable[T](asJavaObservable.delaySubscription(delay.length, delay.unit))
  }

  /**
   * Return an Observable that delays the subscription to the source Observable by a given amount of time,
   * both waiting and subscribing on a given Scheduler.
   *
   * <img width="640" src="https://raw.github.com/wiki/Netflix/RxJava/images/rx-operators/delaySubscription.s.png">
   * 
   * @param delay the time to delay the subscription
   * @param scheduler the Scheduler on which the waiting and subscription will happen
   * @return an Observable that delays the subscription to the source Observable by a given
   *         amount, waiting and subscribing on the given Scheduler
   */
  def delaySubscription(delay: Duration, scheduler: Scheduler): Observable[T] = {
    toScalaObservable[T](asJavaObservable.delaySubscription(delay.length, delay.unit, scheduler))
  }

  /**
   * Returns an Observable that emits the single item at a specified index in a sequence of emissions from a
   * source Observbable.
   * 
   * <img width="640" src="https://raw.github.com/wiki/Netflix/RxJava/images/rx-operators/elementAt.png">
   * 
   * @param index
   *            the zero-based index of the item to retrieve
   * @return an Observable that emits a single item: the item at the specified position in the sequence of
   *         those emitted by the source Observable
   * @throws IndexOutOfBoundsException
   *             if index is greater than or equal to the number of items emitted by the source
   *             Observable, or index is less than 0
   */
  def elementAt(index: Int): Observable[T] = {
    toScalaObservable[T](asJavaObservable.elementAt(index))
  }

  /**
   * Returns an Observable that emits the item found at a specified index in a sequence of emissions from a
   * source Observable, or a default item if that index is out of range.
   * 
   * <img width="640" src="https://raw.github.com/wiki/Netflix/RxJava/images/rx-operators/elementAtOrDefault.png">
   * 
   * @param index
   *            the zero-based index of the item to retrieve
   * @param default
   *            the default item
   * @return an Observable that emits the item at the specified position in the sequence emitted by the source
   *         Observable, or the default item if that index is outside the bounds of the source sequence
   * @throws IndexOutOfBoundsException
   *             if `index` is less than 0
   */
  def elementAtOrDefault[U >: T](index: Int, default: U): Observable[U] = {
    val thisJava = asJavaObservable.asInstanceOf[rx.Observable[U]]
    toScalaObservable[U](thisJava.elementAtOrDefault(index, default))
  }

  /**
   * Return an Observable that emits a single Map containing all items emitted by the source Observable,
   * mapped by the keys returned by a specified `keySelector` function.
   * <p>
   * <img width="640" src="https://raw.github.com/wiki/Netflix/RxJava/images/rx-operators/toMap.png">
   * <p>
   * If more than one source item maps to the same key, the Map will contain the latest of those items.
   *
   * @param keySelector
     * the function that extracts the key from a source item to be used in the Map
   * @return an Observable that emits a single item: a Map containing the mapped items from the source
   *         Observable
   */
  def toMap[K] (keySelector: T => K): Observable[Map[K, T]]= {
    val thisJava = asJavaObservable.asInstanceOf[rx.Observable[T]]
    val o: rx.Observable[util.Map[K, T]] = thisJava.toMap[K](keySelector)
    toScalaObservable[util.Map[K,T]](o).map(m => m.toMap)
  }

  /**
   * Return an Observable that emits a single Map containing values corresponding to items emitted by the
   * source Observable, mapped by the keys returned by a specified `keySelector` function.
   * <p>
   * <img width="640" src="https://raw.github.com/wiki/Netflix/RxJava/images/rx-operators/toMap.png">
   * <p>
   * If more than one source item maps to the same key, the Map will contain a single entry that
   * corresponds to the latest of those items.
   *
   * @param keySelector
     *            the function that extracts the key from a source item to be used in the Map
   * @param valueSelector
     *            the function that extracts the value from a source item to be used in the Map
   * @return an Observable that emits a single item: a HashMap containing the mapped items from the source
   *         Observable
   */
  def toMap[K, V] (keySelector: T => K, valueSelector: T => V) : Observable[Map[K, V]] = {
    val thisJava = asJavaObservable.asInstanceOf[rx.Observable[T]]
    val o: rx.Observable[util.Map[K, V]] = thisJava.toMap[K, V](keySelector, valueSelector)
    toScalaObservable[util.Map[K, V]](o).map(m => m.toMap)
  }

  /**
   * Return an Observable that emits a single Map, returned by a specified `mapFactory` function, that
   * contains keys and values extracted from the items emitted by the source Observable.
   * <p>
   * <img width="640" src="https://raw.github.com/wiki/Netflix/RxJava/images/rx-operators/toMap.png">
   *
   * @param keySelector
     *            the function that extracts the key from a source item to be used in the Map
   * @param valueSelector
     *            the function that extracts the value from the source items to be used as value in the Map
   * @param mapFactory
     *            the function that returns a Map instance to be used
   * @return an Observable that emits a single item: a Map that contains the mapped items emitted by the
   *         source Observable
   */
  def toMap[K, V] (keySelector: T => K, valueSelector: T => V, mapFactory: () => Map[K, V]): Observable[Map[K, V]] = {
    val thisJava = asJavaObservable.asInstanceOf[rx.Observable[T]]
    val o: rx.Observable[util.Map[K, V]] = thisJava.toMap[K, V](keySelector, valueSelector)
    toScalaObservable[util.Map[K, V]](o).map(m => mapFactory() ++ m.toMap)
  }

  /**
   * Returns an Observable that emits a Boolean value that indicates whether `this` and `that` Observable sequences are the
   * same by comparing the items emitted by each Observable pairwise.
   * <p>
   * <img width="640" src="https://raw.github.com/wiki/Netflix/RxJava/images/rx-operators/sequenceEqual.png">
   *
   * Note: this method uses `==` to compare elements. It's a bit different from RxJava which uses `Object.equals`.
   *
   * @param that the Observable to compare
   * @return an Observable that emits a `Boolean` value that indicates whether the two sequences are the same
   */
  def sequenceEqual[U >: T](that: Observable[U]): Observable[Boolean] = {
    sequenceEqualWith(that)(_ == _)
  }

  /**
   * Returns an Observable that emits a Boolean value that indicates whether `this` and `that` Observable sequences are the
   * same by comparing the items emitted by each Observable pairwise based on the results of a specified `equality` function.
   * <p>
   * <img width="640" src="https://raw.github.com/wiki/Netflix/RxJava/images/rx-operators/sequenceEqual.png">
   *
   * @param that the Observable to compare
   * @param equality a function used to compare items emitted by each Observable
   * @return an Observable that emits a `Boolean` value that indicates whether the two sequences are the same based on the `equality` function.
   */
  def sequenceEqualWith[U >: T](that: Observable[U])(equality: (U, U) => Boolean): Observable[Boolean] = {
    val thisJava: rx.Observable[_ <: U] = this.asJavaObservable
    val thatJava: rx.Observable[_ <: U] = that.asJavaObservable
    val equalityJava: Func2[_ >: U, _ >: U, java.lang.Boolean] = equality
    toScalaObservable[java.lang.Boolean](rx.Observable.sequenceEqual[U](thisJava, thatJava, equalityJava)).map(_.booleanValue)
  }

  /**
   * Returns an Observable that emits records of the time interval between consecutive items emitted by the
   * source Obsegrvable.
   * <p>
   * <img width="640" src="https://raw.github.com/wiki/Netflix/RxJava/images/rx-operators/timeInterval.png">
   *
   * @return an Observable that emits time interval information items
   */
  def timeInterval: Observable[(Duration, T)] = {
    toScalaObservable(asJavaObservable.timeInterval())
      .map(inv => (Duration(inv.getIntervalInMilliseconds, MILLISECONDS), inv.getValue))
  }

  /**
   * Returns an Observable that emits records of the time interval between consecutive items emitted by the
   * source Observable, where this interval is computed on a specified Scheduler.
   * <p>
   * <img width="640" src="https://raw.github.com/wiki/Netflix/RxJava/images/rx-operators/timeInterval.s.png">
   *
   * @param scheduler the [[Scheduler]] used to compute time intervals
   * @return an Observable that emits time interval information items
   */
  def timeInterval(scheduler: Scheduler): Observable[(Duration, T)] = {
    toScalaObservable(asJavaObservable.timeInterval(scheduler.asJavaScheduler))
      .map(inv => (Duration(inv.getIntervalInMilliseconds, MILLISECONDS), inv.getValue))
  }

  /**
   * Lifts a function to the current Observable and returns a new Observable that when subscribed to will pass
   * the values of the current Observable through the Operator function.
   * <p>
   * In other words, this allows chaining Observers together on an Observable for acting on the values within
   * the Observable.
   * {{{
   * observable.map(...).filter(...).take(5).lift(new OperatorA()).lift(new OperatorB(...)).subscribe()
   * }}}
   * If the operator you are creating is designed to act on the individual items emitted by a source
   * Observable, use `lift`. If your operator is designed to transform the source Observable as a whole
   * (for instance, by applying a particular set of existing RxJava operators to it) use `#compose`.
   * <dl>
   * <dt><b>Scheduler:</b></dt>
   * <dd>`lift` does not operate by default on a particular [[Scheduler]].</dd>
   * </dl>
   *
   * @param operator the Operator that implements the Observable-operating function to be applied to the source
   *             Observable
   * @return an Observable that is the result of applying the lifted Operator to the source Observable
   * @see <a href="https://github.com/Netflix/RxJava/wiki/Implementing-Your-Own-Operators">RxJava wiki: Implementing Your Own Operators</a>
   * @since 0.17
   */
  def lift[R](operator: Subscriber[R] => Subscriber[T]): Observable[R] = {
    toScalaObservable(asJavaObservable.lift(toJavaOperator[T, R](operator)))
  }

  /**
   * Converts the source `Observable[T]` into an `Observable[Observable[T]]` that emits the source Observable as its single emission.
   *
   * <img width="640" height="350" src="https://raw.github.com/wiki/Netflix/RxJava/images/rx-operators/nest.png">
   *
   * @return an Observable that emits a single item: the source Observable
   */
  def nest: Observable[Observable[T]] = {
    toScalaObservable(asJavaObservable.nest).map(toScalaObservable[T](_))
  }

  /**
   * Subscribes to the [[Observable]] and receives notifications for each element.
   *
   * Alias to `subscribe(T => Unit)`.
   *
   * @param onNext function to execute for each item.
   * @throws IllegalArgumentException if `onNext` is null
   * @since 0.19
   */
  def foreach(onNext: T => Unit): Unit = {
    asJavaObservable.subscribe(onNext)
  }

  /**
   * Subscribes to the [[Observable]] and receives notifications for each element and error events.
   *
   * Alias to `subscribe(T => Unit, Throwable => Unit)`.
   *
   * @param onNext function to execute for each item.
   * @param onError function to execute when an error is emitted.
   * @throws IllegalArgumentException if `onNext` is null, or if `onError` is null
   * @since 0.19
   */
  def foreach(onNext: T => Unit, onError: Throwable => Unit): Unit = {
    asJavaObservable.subscribe(onNext, onError)
  }

  /**
   * Subscribes to the [[Observable]] and receives notifications for each element and the terminal events.
   *
   * Alias to `subscribe(T => Unit, Throwable => Unit, () => Unit)`.
   *
   * @param onNext function to execute for each item.
   * @param onError function to execute when an error is emitted.
   * @param onComplete function to execute when completion is signalled.
   * @throws IllegalArgumentException if `onNext` is null, or if `onError` is null, or if `onComplete` is null
   * @since 0.19
   */
  def foreach(onNext: T => Unit, onError: Throwable => Unit, onComplete: () => Unit): Unit = {
    asJavaObservable.subscribe(onNext, onError, onComplete)
  }

  /**
   * Returns an Observable that counts the total number of items emitted by the source Observable and emits this count as a 64-bit Long.
   *
   * <img width="640" height="310" src="https://raw.github.com/wiki/Netflix/RxJava/images/rx-operators/longCount.png">
   *
   * @return an Observable that emits a single item: the number of items emitted by the source Observable as a 64-bit Long item
   */
  def longCount: Observable[Long] = {
    toScalaObservable[java.lang.Long](asJavaObservable.longCount()).map(_.longValue())
  }

  /**
   * Returns an Observable that emits a single `Map` that contains an `Seq` of items emitted by the
   * source Observable keyed by a specified `keySelector` function.
   *
   * <img width="640" height="305" src="https://raw.github.com/wiki/Netflix/RxJava/images/rx-operators/toMultiMap.png">
   *
   * @param keySelector the function that extracts the key from the source items to be used as key in the HashMap
   * @return an Observable that emits a single item: a `Map` that contains an `Seq` of items mapped from
   *         the source Observable
   */
  def toMultimap[K](keySelector: T => K): Observable[scala.collection.Map[K, Seq[T]]] = {
    toMultimap(keySelector, k => k)
  }

  /**
   * Returns an Observable that emits a single `Map` that contains an `Seq` of values extracted by a
   * specified `valueSelector` function from items emitted by the source Observable, keyed by a
   * specified `keySelector` function.
   *
   * <img width="640" height="305" src="https://raw.github.com/wiki/Netflix/RxJava/images/rx-operators/toMultiMap.png">
   *
   * @param keySelector the function that extracts a key from the source items to be used as key in the HashMap
   * @param valueSelector the function that extracts a value from the source items to be used as value in the HashMap
   * @return an Observable that emits a single item: a `Map` that contains an `Seq` of items mapped from
   *         the source Observable
   */
  def toMultimap[K, V](keySelector: T => K, valueSelector: T => V): Observable[scala.collection.Map[K, Seq[V]]] = {
    toMultimap(keySelector, valueSelector, () => mutable.Map[K, mutable.Buffer[V]]())
  }

  /**
   * Returns an Observable that emits a single `mutable.Map[K, mutable.Buffer[V]]`, returned by a specified `mapFactory` function, that
   * contains values, extracted by a specified `valueSelector` function from items emitted by the source Observable and
   * keyed by the `keySelector` function. `mutable.Map[K, B]` is the same instance create by `mapFactory`.
   *
   * <img width="640" height="305" src="https://raw.github.com/wiki/Netflix/RxJava/images/rx-operators/toMultiMap.png">
   *
   * @param keySelector the function that extracts a key from the source items to be used as the key in the Map
   * @param valueSelector the function that extracts a value from the source items to be used as the value in the Map
   * @param mapFactory he function that returns a `mutable.Map[K, mutable.Buffer[V]]` instance to be used
   * @return an Observable that emits a single item: a `mutable.Map[K, mutable.Buffer[V]]` that contains items mapped
   *         from the source Observable
   */
  def toMultimap[K, V, M <: mutable.Map[K, mutable.Buffer[V]]](keySelector: T => K, valueSelector: T => V, mapFactory: () => M): Observable[M] = {
    toMultimap[K, V, mutable.Buffer[V], M](keySelector, valueSelector, mapFactory, k => mutable.Buffer[V]())
  }

  /**
   * Returns an Observable that emits a single `mutable.Map[K, B]`, returned by a specified `mapFactory` function, that
   * contains values extracted by a specified `valueSelector` function from items emitted by the source Observable, and
   * keyed by the `keySelector` function. `mutable.Map[K, B]` is the same instance create by `mapFactory`.
   *
   * <img width="640" height="305" src="https://raw.github.com/wiki/Netflix/RxJava/images/rx-operators/toMultiMap.png">
   *
   * @param keySelector the function that extracts a key from the source items to be used as the key in the Map
   * @param valueSelector the function that extracts a value from the source items to be used as the value in the Map
   * @param mapFactory the function that returns a Map instance to be used
   * @param bufferFactory the function that returns a `mutable.Buffer[V]` instance for a particular key to be used in the Map
   * @return an Observable that emits a single item: a `mutable.Map[K, B]` that contains mapped items from the source Observable.
   */
  def toMultimap[K, V, B <: mutable.Buffer[V], M <: mutable.Map[K, B]](keySelector: T => K, valueSelector: T => V, mapFactory: () => M, bufferFactory: K => B): Observable[M] = {
    // It's complicated to convert `mutable.Map[K, mutable.Buffer[V]]` to `java.util.Map[K, java.util.Collection[V]]`,
    // so RxScala implements `toMultimap` directly.
    // Choosing `mutable.Buffer/Map` is because `append/update` is necessary to implement an efficient `toMultimap`.
    lift {
      (subscriber: Subscriber[M]) => {
        val map = mapFactory()
        Subscriber[T](
          subscriber,
          (t: T) => {
            val key = keySelector(t)
            val values = map.get(key) match {
              case Some(v) => v
              case None => bufferFactory(key)
            }
            values += valueSelector(t)
            map += key -> values: Unit
          },
          e => subscriber.onError(e),
          () => {
            subscriber.onNext(map)
            subscriber.onCompleted()
          }
        )
      }
    }
  }

  /**
   * Returns an Observable that emits a single item, a collection composed of all the items emitted by
   * the source Observable.
   *
   * Be careful not to use this operator on Observables that emit infinite or very large numbers
   * of items, as you do not have the option to unsubscribe.
   *
   * @tparam Col the collection type to build.
   * @return an Observable that emits a single item, a collection containing all of the items emitted by
   *         the source Observable.
   */
  def to[Col[_]](implicit cbf: CanBuildFrom[Nothing, T, Col[T @uncheckedVariance]]): Observable[Col[T @uncheckedVariance]] = {
    lift {
      (subscriber: Subscriber[Col[T]]) => {
        val b = cbf()
        Subscriber[T](
          subscriber,
          (t: T) => {
            b += t: Unit
          },
          e => subscriber.onError(e),
          () => {
            subscriber.onNext(b.result)
            subscriber.onCompleted()
          }
        )
      }
    }
  }

  /**
   * Returns an Observable that emits a single item, a `Traversable` composed of all the items emitted by
   * the source Observable.
   *
   * Be careful not to use this operator on Observables that emit infinite or very large numbers
   * of items, as you do not have the option to unsubscribe.
   *
   * @return an Observable that emits a single item, a `Traversable` containing all of the items emitted by
   *         the source Observable.
   */
  def toTraversable: Observable[Traversable[T]] = to[Traversable]

  /**
   * Returns an Observable that emits a single item, a `List` composed of all the items emitted by
   * the source Observable.
   *
   * Be careful not to use this operator on Observables that emit infinite or very large numbers
   * of items, as you do not have the option to unsubscribe.
   *
   * @return an Observable that emits a single item, a `List` containing all of the items emitted by
   *         the source Observable.
   */
  def toList: Observable[List[T]] = to[List]

  /**
   * Returns an Observable that emits a single item, an `Iterable` composed of all the items emitted by
   * the source Observable.
   *
   * Be careful not to use this operator on Observables that emit infinite or very large numbers
   * of items, as you do not have the option to unsubscribe.
   *
   * @return an Observable that emits a single item, an `Iterable` containing all of the items emitted by
   *         the source Observable.
   */
  def toIterable: Observable[Iterable[T]] = to[Iterable]

  /**
   * Returns an Observable that emits a single item, an `Iterator` composed of all the items emitted by
   * the source Observable.
   *
   * Be careful not to use this operator on Observables that emit infinite or very large numbers
   * of items, as you do not have the option to unsubscribe.
   *
   * @return an Observable that emits a single item, an `Iterator` containing all of the items emitted by
   *         the source Observable.
   */
  def toIterator: Observable[Iterator[T]] = toIterable.map(_.iterator)

  /**
   * Returns an Observable that emits a single item, a `Stream` composed of all the items emitted by
   * the source Observable.
   *
   * Be careful not to use this operator on Observables that emit infinite or very large numbers
   * of items, as you do not have the option to unsubscribe.
   *
   * @return an Observable that emits a single item, a `Stream` containing all of the items emitted by
   *         the source Observable.
   */
  def toStream: Observable[Stream[T]] = to[Stream]

  /**
   * Returns an Observable that emits a single item, an `IndexedSeq` composed of all the items emitted by
   * the source Observable.
   *
   * Be careful not to use this operator on Observables that emit infinite or very large numbers
   * of items, as you do not have the option to unsubscribe.
   *
   * @return an Observable that emits a single item, an `IndexedSeq` containing all of the items emitted by
   *         the source Observable.
   */
  def toIndexedSeq: Observable[immutable.IndexedSeq[T]] = to[immutable.IndexedSeq]

  /**
   * Returns an Observable that emits a single item, a `Vector` composed of all the items emitted by
   * the source Observable.
   *
   * Be careful not to use this operator on Observables that emit infinite or very large numbers
   * of items, as you do not have the option to unsubscribe.
   *
   * @return an Observable that emits a single item, a `Vector` containing all of the items emitted by
   *         the source Observable.
   */
  def toVector: Observable[Vector[T]] = to[Vector]

  /**
   * Returns an Observable that emits a single item, a `Buffer` composed of all the items emitted by
   * the source Observable.
   *
   * Be careful not to use this operator on Observables that emit infinite or very large numbers
   * of items, as you do not have the option to unsubscribe.
   *
   * @return an Observable that emits a single item, a `Buffer` containing all of the items emitted by
   *         the source Observable.
   */
  def toBuffer[U >: T]: Observable[mutable.Buffer[U]] = { // use U >: T because Buffer is invariant
    val us: Observable[U] = this
    us.to[ArrayBuffer]
  }

  /**
   * Returns an Observable that emits a single item, a `Set` composed of all the items emitted by
   * the source Observable.
   *
   * Be careful not to use this operator on Observables that emit infinite or very large numbers
   * of items, as you do not have the option to unsubscribe.
   *
   * @return an Observable that emits a single item, a `Set` containing all of the items emitted by
   *         the source Observable.
   */
  def toSet[U >: T]: Observable[immutable.Set[U]] = { // use U >: T because Set is invariant
    val us: Observable[U] = this
    us.to[immutable.Set]
  }

  /**
   * Returns an Observable that emits a single item, an `Array` composed of all the items emitted by
   * the source Observable.
   *
   * Be careful not to use this operator on Observables that emit infinite or very large numbers
   * of items, as you do not have the option to unsubscribe.
   *
   * @return an Observable that emits a single item, an `Array` containing all of the items emitted by
   *         the source Observable.
   */
  def toArray[U >: T : ClassTag]: Observable[Array[U]] = // use U >: T because Array is invariant
    toBuffer[U].map(_.toArray)

  /**
   * Returns an [[Observable]] which only emits elements which do not satisfy a predicate.
   *
   * @param p the predicate used to test elements.
   * @return Returns an [[Observable]] which only emits elements which do not satisfy a predicate.
   */
  def filterNot(p: T => Boolean): Observable[T] = {
    filter(!p(_))
  }

  /**
   * Return an [[Observable]] which emits the number of elements in the source [[Observable]] which satisfy a predicate.
   *
   * @param p the predicate used to test elements.
   * @return an [[Observable]] which emits the number of elements in the source [[Observable]] which satisfy a predicate.
   */
  def count(p: T => Boolean): Observable[Int] = {
    filter(p).length
  }

  /**
   * Return an [[Observable]] emitting one single `Boolean`, which is `true` if the source [[Observable]] emits any element, and `false` otherwise.
   *
   * @return an [[Observable]] emitting one single Boolean`, which is `true` if the source  [[Observable]] emits any element, and `false otherwise.
   */
  def nonEmpty: Observable[Boolean] = {
    isEmpty.map(!_)
  }

  /**
   * Transform an Observable by applying a particular Transformer function to it.
   *
   * This method operates on the Observable itself whereas [[Observable.lift]] operates on the Observable's
   * Subscribers or Observers.
   *
   * If the operator you are creating is designed to act on the individual items emitted by a source
   * Observable, use [[Observable.lift]]. If your operator is designed to transform the source Observable as a whole
   * (for instance, by applying a particular set of existing RxJava operators to it) use `compose`.
   *
   * ===Scheduler:===
   * `compose` does not operate by default on a particular [[Scheduler]].
   *
   * @param transformer implements the function that transforms the source Observable
   * @return the source Observable, transformed by the transformer function
   * @see <a href="https://github.com/Netflix/RxJava/wiki/Implementing-Your-Own-Operators">RxJava wiki: Implementing Your Own Operators</a>
   */
  def compose[R](transformer: Observable[T] => Observable[R]): Observable[R] = {
    toScalaObservable[R](asJavaObservable.compose(toJavaTransformer(transformer)))
  }

  /**
   * Instructs an Observable that is emitting items faster than its observer can consume them to buffer these
   * items indefinitely until they can be emitted.
   *
   * <img width="640" height="300" src="https://raw.github.com/wiki/Netflix/RxJava/images/rx-operators/bp.obp.buffer.png" alt="">
   *
   * ===Scheduler:===
   * `onBackpressureBuffer` does not operate by default on a particular `Scheduler`.
   *
   * @return the source Observable modified to buffer items to the extent system resources allow
   * @see <a href="https://github.com/Netflix/RxJava/wiki/Backpressure">RxJava wiki: Backpressure</a>
   */
  def onBackpressureBuffer: Observable[T] = {
    toScalaObservable[T](asJavaObservable.onBackpressureBuffer)
  }

  /**
   * Use this operator when the upstream does not natively support backpressure and you wish to drop
   * `onNext` when unable to handle further events.
   *
   * <img width="640" height="245" src="https://raw.github.com/wiki/Netflix/RxJava/images/rx-operators/bp.obp.drop.png" alt="">
   *
   * If the downstream request count hits 0 then `onNext` will be dropped until `request(long n)`
   * is invoked again to increase the request count.
   *
   * ===Scheduler:===
   * onBackpressureDrop` does not operate by default on a particular `Scheduler`.
   *
   * @return the source Observable modified to drop `onNext` notifications on overflow
   * @see <a href="https://github.com/Netflix/RxJava/wiki/Backpressure">RxJava wiki: Backpressure</a>
   */
  def onBackpressureDrop: Observable[T] = {
    toScalaObservable[T](asJavaObservable.onBackpressureDrop)
  }

  /**
   * Return a new [[Observable]] by applying a partial function to all elements of this [[Observable]]
   * on which the function is defined.
   *
   * @tparam R the element type of the returned [[Observable]].
   * @param pf the partial function which filters and maps the [[Observable]].
   * @return a new [[Observable]] by applying a partial function to all elements of this [[Observable]]
   *         on which the function is defined.
   */
  def collect[R](pf: PartialFunction[T, R]): Observable[R] = {
    filter(pf.isDefinedAt(_)).map(pf)
  }
}

/**
 * Provides various ways to construct new Observables.
 */
object Observable {
  import scala.collection.JavaConverters._
  import scala.collection.immutable.Range
  import scala.concurrent.duration.Duration
  import scala.concurrent.{Future, ExecutionContext}
  import scala.util.{Success, Failure}
  import ImplicitFunctionConversions._
  import JavaConversions._
  import rx.lang.scala.subjects.AsyncSubject

  private[scala]
  def jObsOfListToScObsOfSeq[T](jObs: rx.Observable[_ <: java.util.List[T]]): Observable[Seq[T]] = {
    val oScala1: Observable[java.util.List[T]] = new Observable[java.util.List[T]]{ val asJavaObservable = jObs }
    oScala1.map((lJava: java.util.List[T]) => lJava.asScala)
  }

  private[scala]
  def jObsOfJObsToScObsOfScObs[T](jObs: rx.Observable[_ <: rx.Observable[_ <: T]]): Observable[Observable[T]] = {
    val oScala1: Observable[rx.Observable[_ <: T]] = new Observable[rx.Observable[_ <: T]]{ val asJavaObservable = jObs }
    oScala1.map((oJava: rx.Observable[_ <: T]) => oJava)
  }

  /**
   * Creates an Observable that will execute the given function when an [[rx.lang.scala.Observer]] subscribes to it.
   *
   * <img width="640" src="https://github.com/Netflix/RxJava/wiki/images/rx-operators/create.png">
   *
   * Write the function you pass to `create` so that it behaves as an Observable: It
   * should invoke the Observer's [[rx.lang.scala.Observer.onNext onNext]], [[rx.lang.scala.Observer.onError onError]], and [[rx.lang.scala.Observer.onCompleted onCompleted]] methods
   * appropriately.
   *
   * See <a href="http://go.microsoft.com/fwlink/?LinkID=205219">Rx Design Guidelines (PDF)</a>
   * for detailed information.
   *
   *
   * @tparam T
   *            the type of the items that this Observable emits.
   * @param func
   *            a function that accepts an `Observer[T]`, invokes its `onNext`, `onError`, and `onCompleted` methods
   *            as appropriate, and returns a [[rx.lang.scala.Subscription]] to allow the Observer to
   *            canceling the subscription.
   * @return
   *         an Observable that, when an [[rx.lang.scala.Observer]] subscribes to it, will execute the given function.
   */
  def create[T](func: Observer[T] => Subscription): Observable[T] = {
    Observable(
      (subscriber: Subscriber[T]) => {
        val s = func(subscriber)
        if (s != null && s != subscriber) {
          subscriber.add(s)
        }
      }
    )
  }

  /*
  Note: It's dangerous to have two overloads where one takes an `Observer[T] => Subscription`
  function and the other takes a `Subscriber[T] => Unit` function, because expressions like
  `o => Subscription{}` have both of these types.
  So we call the old create method "create", and the new create method "apply".
  Try it out yourself here:
  def foo[T]: Unit = { 
    val fMeant: Observer[T] => Subscription = o => Subscription{}
    val fWrong: Subscriber[T] => Unit = o => Subscription{}
  }
  */

  /**
   * Returns an Observable that will execute the specified function when someone subscribes to it.
   *
   * <img width="640" src="https://raw.github.com/wiki/Netflix/RxJava/images/rx-operators/create.png">
   *
   * Write the function you pass so that it behaves as an Observable: It should invoke the
   * Subscriber's `onNext`, `onError`, and `onCompleted` methods appropriately.
   *
   * You can `add` custom [[Subscription]]s to [[Subscriber]]. These [[Subscription]]s will be called
   * <ul>
   *   <li>when someone calls `unsubscribe`.</li>
   *   <li>after `onCompleted` or `onError`.</li>
   * </ul>
   *
   * See <a href="http://go.microsoft.com/fwlink/?LinkID=205219">Rx Design Guidelines (PDF)</a> for detailed
   * information.
   *
   * See `<a href="https://github.com/Netflix/RxJava/blob/master/language-adaptors/rxjava-scala/src/examples/scala/rx/lang/scala/examples/RxScalaDemo.scala">RxScalaDemo</a>.createExampleGood`
   * and `<a href="https://github.com/Netflix/RxJava/blob/master/language-adaptors/rxjava-scala/src/examples/scala/rx/lang/scala/examples/RxScalaDemo.scala">RxScalaDemo</a>.createExampleGood2`.
   *
   * @tparam T
   *            the type of the items that this Observable emits
   * @param f
   *            a function that accepts a `Subscriber[T]`, and invokes its `onNext`,
   *            `onError`, and `onCompleted` methods as appropriate
   * @return an Observable that, when someone subscribes to it, will execute the specified
   *         function
   */
  def apply[T](f: Subscriber[T] => Unit): Observable[T] = {
    toScalaObservable(rx.Observable.create(f))
  }
  
  /**
   * Returns an Observable that invokes an [[rx.lang.scala.Observer]]'s [[rx.lang.scala.Observer.onError onError]]
   * method when the Observer subscribes to it.
   *
   * <img width="640" src="https://raw.github.com/wiki/Netflix/RxJava/images/rx-operators/error.png">
   *
   * @param exception
   *            the particular error to report
   * @tparam T
   *            the type of the items (ostensibly) emitted by the Observable
   * @return an Observable that invokes the [[rx.lang.scala.Observer]]'s [[rx.lang.scala.Observer.onError onError]]
   *         method when the Observer subscribes to it
   */
  def error[T](exception: Throwable): Observable[T] = {
    toScalaObservable[T](rx.Observable.error(exception))
  }

  /**
   * Returns an Observable that emits no data to the [[rx.lang.scala.Observer]] and
   * immediately invokes its [[rx.lang.scala.Observer#onCompleted onCompleted]] method
   * with the specified scheduler.
   * <p>
   * <img width="640" src="https://raw.github.com/wiki/Netflix/RxJava/images/rx-operators/empty.s.png">
   *
   * @return an Observable that returns no data to the [[rx.lang.scala.Observer]] and
   *         immediately invokes the [[rx.lang.scala.Observer]]r's
   *        [[rx.lang.scala.Observer#onCompleted onCompleted]] method with the
   *         specified scheduler
   * @see <a href="https://github.com/Netflix/RxJava/wiki/Creating-Observables#empty-error-and-never">RxJava Wiki: empty()</a>
   * @see <a href="http://msdn.microsoft.com/en-us/library/hh229066.aspx">MSDN: Observable.Empty Method (IScheduler)</a>
   */
  def empty: Observable[Nothing] = {
    toScalaObservable(rx.Observable.empty[Nothing]())
  }

  /**
<<<<<<< HEAD
   * Converts a sequence of values into an Observable.
   *
   * <img width="640" src="https://github.com/Netflix/RxJava/wiki/images/rx-operators/from.png">
   *
   * Implementation note: the entire array will be immediately emitted each time an [[rx.lang.scala.Observer]] subscribes.
   * Since this occurs before the [[rx.lang.scala.Subscription]] is returned,
   * it in not possible to unsubscribe from the sequence before it completes.
   *
   * @param items
   *            the source Array
   * @tparam T
   *            the type of items in the Array, and the type of items to be emitted by the
   *            resulting Observable
   * @return an Observable that emits each item in the source Array
   */
  @deprecated("Use `just` instead", "0.20")
  def items[T](items: T*): Observable[T] = {
    toScalaObservable[T](rx.Observable.from(items.toIterable.asJava))
  }

  /**
=======
>>>>>>> 27294d71
   * Converts a sequence of values into an Observable.
   *
   * <img width="640" src="https://github.com/Netflix/RxJava/wiki/images/rx-operators/from.png">
   *
   * Implementation note: the entire array will be immediately emitted each time an [[rx.lang.scala.Observer]] subscribes.
   * Since this occurs before the [[rx.lang.scala.Subscription]] is returned,
   * it in not possible to unsubscribe from the sequence before it completes.
   *
   * @param items
   *            the source Array
   * @tparam T
   *            the type of items in the Array, and the type of items to be emitted by the
   *            resulting Observable
   * @return an Observable that emits each item in the source Array
   */
  def just[T](items: T*): Observable[T] = {
    toScalaObservable[T](rx.Observable.from(items.toIterable.asJava))
  }

 /** Returns an Observable emitting the value produced by the Future as its single item.
   * If the future fails, the Observable will fail as well.
   *
   * @param f Future whose value ends up in the resulting Observable
   * @return an Observable completed after producing the value of the future, or with an exception
   */
  def from[T](f: Future[T])(implicit execContext: ExecutionContext): Observable[T] = {
    val s = AsyncSubject[T]()
    f.onComplete {
      case Failure(e) =>
        s.onError(e)
      case Success(c) =>
        s.onNext(c)
        s.onCompleted()
    }
    s
  }

  /**
   * Converts an `Iterable` into an Observable.
   *
   * <img width="640" src="https://raw.github.com/wiki/Netflix/RxJava/images/rx-operators/from.png">
   *
   * Note: the entire iterable sequence is immediately emitted each time an
   * Observer subscribes. Since this occurs before the
   * `Subscription` is returned, it is not possible to unsubscribe from
   * the sequence before it completes.
   *
   * @param iterable the source `Iterable` sequence
   * @tparam T the type of items in the `Iterable` sequence and the
   *            type of items to be emitted by the resulting Observable
   * @return an Observable that emits each item in the source `Iterable`
   *         sequence
   */
  def from[T](iterable: Iterable[T]): Observable[T] = {
    toScalaObservable(rx.Observable.from(iterable.asJava))
  }

  /**
   * Returns an Observable that calls an Observable factory to create its Observable for each
   * new Observer that subscribes. That is, for each subscriber, the actual Observable is determined
   * by the factory function.
   *
   * <img width="640" src="https://github.com/Netflix/RxJava/wiki/images/rx-operators/defer.png">
   *
   * The defer operator allows you to defer or delay emitting items from an Observable until such
   * time as an Observer subscribes to the Observable. This allows an [[rx.lang.scala.Observer]] to easily
   * obtain updates or a refreshed version of the sequence.
   *
   * @param observable
   *            the Observable factory function to invoke for each [[rx.lang.scala.Observer]] that
   *            subscribes to the resulting Observable
   * @tparam T
   *            the type of the items emitted by the Observable
   * @return an Observable whose [[rx.lang.scala.Observer]]s trigger an invocation of the given Observable
   *         factory function
   */
  def defer[T](observable: => Observable[T]): Observable[T] = {
    toScalaObservable[T](rx.Observable.defer[T](() => observable.asJavaObservable.asInstanceOf[rx.Observable[T]]))
  }

  /**
   * Returns an Observable that never sends any items or notifications to an [[rx.lang.scala.Observer]].
   *
   * <img width="640" src="https://github.com/Netflix/RxJava/wiki/images/rx-operators/never.png">
   *
   * This Observable is useful primarily for testing purposes.
   *
   * @return an Observable that never sends any items or notifications to an [[rx.lang.scala.Observer]]
   */
  def never: Observable[Nothing] = {
    toScalaObservable[Nothing](rx.Observable.never())
  }

  /**
   * Given 3 observables, returns an observable that emits Tuples of 3 elements each.
   * The first emitted Tuple will contain the first element of each source observable,
   * the second Tuple the second element of each source observable, and so on.
   *
   * @return an Observable that emits the zipped Observables
   */
  def zip[A, B, C](obA: Observable[A], obB: Observable[B], obC: Observable[C]): Observable[(A, B, C)] = {
    toScalaObservable[(A, B, C)](rx.Observable.zip[A, B, C, (A, B, C)](obA.asJavaObservable, obB.asJavaObservable, obC.asJavaObservable, (a: A, b: B, c: C) => (a, b, c)))
  }

  /**
   * Given 4 observables, returns an observable that emits Tuples of 4 elements each.
   * The first emitted Tuple will contain the first element of each source observable,
   * the second Tuple the second element of each source observable, and so on.
   *
   * @return an Observable that emits the zipped Observables
   */
  def zip[A, B, C, D](obA: Observable[A], obB: Observable[B], obC: Observable[C], obD: Observable[D]): Observable[(A, B, C, D)] = {
    toScalaObservable[(A, B, C, D)](rx.Observable.zip[A, B, C, D, (A, B, C, D)](obA.asJavaObservable, obB.asJavaObservable, obC.asJavaObservable, obD.asJavaObservable, (a: A, b: B, c: C, d: D) => (a, b, c, d)))
  }

  /**
   * Given an Observable emitting `N` source observables, returns an observable that
   * emits Seqs of `N` elements each.
   * The first emitted Seq will contain the first element of each source observable,
   * the second Seq the second element of each source observable, and so on.
   *
   * Note that the returned Observable will only start emitting items once the given
   * `Observable[Observable[T]]` has completed, because otherwise it cannot know `N`.
   *
   * @param observables
   *            An Observable emitting N source Observables
   * @return an Observable that emits the zipped Seqs
   */
  def zip[T](observables: Observable[Observable[T]]): Observable[Seq[T]] = {
    val f: FuncN[Seq[T]] = (args: Seq[java.lang.Object]) => {
      val asSeq: Seq[Object] = args.toSeq
      asSeq.asInstanceOf[Seq[T]]
    }
    val list = observables.map(_.asJavaObservable).asJavaObservable
    val o = rx.Observable.zip(list, f)
    toScalaObservable[Seq[T]](o)
  }

  /**
   * Emits `0`, `1`, `2`, `...` with a delay of `duration` between consecutive numbers.
   *
   * <img width="640" src="https://github.com/Netflix/RxJava/wiki/images/rx-operators/interval.png">
   *
   * @param duration
   *            duration between two consecutive numbers
   * @return An Observable that emits a number each time interval.
   */
  def interval(duration: Duration): Observable[Long] = {
    toScalaObservable[java.lang.Long](rx.Observable.interval(duration.length, duration.unit)).map(_.longValue())
  }

  /**
   * Emits `0`, `1`, `2`, `...` with a delay of `duration` between consecutive numbers.
   *
   * <img width="640" src="https://github.com/Netflix/RxJava/wiki/images/rx-operators/interval.png">
   *
   * @param period
   *            duration between two consecutive numbers
   * @param scheduler
   *            the scheduler to use
   * @return An Observable that emits a number each time interval.
   */
  def interval(period: Duration, scheduler: Scheduler): Observable[Long] = {
    toScalaObservable[java.lang.Long](rx.Observable.interval(period.length, period.unit, scheduler)).map(_.longValue())
  }

  /**
   * Return an Observable that emits a 0L after the `initialDelay` and ever increasing
   * numbers after each `period` of time thereafter, on a specified Scheduler.
   * <p>
   * <img width="640" src="https://raw.github.com/wiki/Netflix/RxJava/images/rx-operators/timer.ps.png">
   *
   * @param initialDelay
   * the initial delay time to wait before emitting the first value of 0L
   * @param period
   * the period of time between emissions of the subsequent numbers
   * @return an Observable that emits a 0L after the `initialDelay` and ever increasing
   *         numbers after each `period` of time thereafter, while running on the given `scheduler`
   */
  def timer(initialDelay: Duration, period: Duration): Observable[Long] = {
    toScalaObservable[java.lang.Long](rx.Observable.timer(initialDelay.toNanos, period.toNanos, duration.NANOSECONDS)).map(_.longValue())
  }

  /**
   * Return an Observable that emits a 0L after the `initialDelay` and ever increasing
   * numbers after each `period` of time thereafter, on a specified Scheduler.
   * <p>
   * <img width="640" src="https://raw.github.com/wiki/Netflix/RxJava/images/rx-operators/timer.ps.png">
   *
   * @param initialDelay
   * the initial delay time to wait before emitting the first value of 0L
   * @param period
   * the period of time between emissions of the subsequent numbers
   * @param scheduler
   * the scheduler on which the waiting happens and items are emitted
   * @return an Observable that emits a 0L after the `initialDelay` and ever increasing
   * numbers after each `period` of time thereafter, while running on the given `scheduler`
   */
  def timer(initialDelay: Duration, period: Duration, scheduler: Scheduler): Observable[Long] = {
    toScalaObservable[java.lang.Long](rx.Observable.timer(initialDelay.toNanos, period.toNanos, duration.NANOSECONDS, scheduler)).map(_.longValue())
  }

  /**
   * Returns an Observable that emits `0L` after a specified delay, and then completes.
   *
   * <img width="640" src="https://raw.github.com/wiki/Netflix/RxJava/images/rx-operators/timer.png">
   *
   * @param delay the initial delay before emitting a single `0L`
   * @return Observable that emits `0L` after a specified delay, and then completes
   */
  def timer(delay: Duration): Observable[Long] = {
    toScalaObservable[java.lang.Long](rx.Observable.timer(delay.length, delay.unit)).map(_.longValue())
  }

  /**
   * Returns an Observable that emits `0L` after a specified delay, on a specified Scheduler, and then
   * completes.
   *
   * <img width="640" src="https://raw.github.com/wiki/Netflix/RxJava/images/rx-operators/timer.s.png">
   *
   * @param delay the initial delay before emitting a single `0L`
   * @param scheduler the Scheduler to use for scheduling the item
   * @return Observable that emits `0L` after a specified delay, on a specified Scheduler, and then completes
   */
  def timer(delay: Duration, scheduler: Scheduler): Observable[Long] = {
    toScalaObservable[java.lang.Long](rx.Observable.timer(delay.length, delay.unit, scheduler)).map(_.longValue())
  }

  /**
   * Constructs an Observable that creates a dependent resource object.
   *
   * <img width="640" height="400" src="https://raw.github.com/wiki/Netflix/RxJava/images/rx-operators/using.png" alt="" />
   *
   * ===Scheduler:===
   * `using` does not operate by default on a particular `Scheduler`.
   *
   * @param resourceFactory the factory function to create a resource object that depends on the Observable.
   *                        Note: this is a by-name parameter.
   * @param observableFactory the factory function to create an Observable
   * @param dispose the function that will dispose of the resource
   * @return the Observable whose lifetime controls the lifetime of the dependent resource object
   * @see <a href="https://github.com/Netflix/RxJava/wiki/Observable-Utility-Operators#using">RxJava wiki: using</a>
   * @see <a href="http://msdn.microsoft.com/en-us/library/hh229585.aspx">MSDN: Observable.Using</a>
   */
  def using[T, Resource](resourceFactory: => Resource)(observableFactory: Resource => Observable[T], dispose: Resource => Unit): Observable[T] = {
    val jResourceFactory = new rx.functions.Func0[Resource] {
      override def call: Resource = resourceFactory
    }
    val jObservableFactory = new rx.functions.Func1[Resource, rx.Observable[_ <: T]] {
      override def call(r: Resource) = observableFactory(r).asJavaObservable
    }
    toScalaObservable[T](rx.Observable.using[T, Resource](jResourceFactory, jObservableFactory, dispose))
  }

  /**
   * Mirror the one Observable in an Iterable of several Observables that first emits an item.
   *
   * <img width="640" src="https://raw.github.com/wiki/Netflix/RxJava/images/rx-operators/amb.png">
   *
   * @param sources an Iterable of Observable sources competing to react first
   * @return an Observable that emits the same sequence of items as whichever of the source Observables
   *         first emitted an item
   */
  def amb[T](sources: Observable[T]*): Observable[T] = {
    toScalaObservable[T](rx.Observable.amb[T](sources.map(_.asJavaObservable).asJava))
  }

  /**
   * Combines a list of source Observables by emitting an item that aggregates the latest values of each of
   * the source Observables each time an item is received from any of the source Observables, where this
   * aggregation is defined by a specified function.
   *
   * @tparam T the common base type of source values
   * @tparam R the result type
   * @param sources the list of source Observables
   * @param combineFunction the aggregation function used to combine the items emitted by the source Observables
   * @return an Observable that emits items that are the result of combining the items emitted by the source
   *         Observables by means of the given aggregation function
   */
  def combineLatest[T, R](sources: Seq[Observable[T]])(combineFunction: Seq[T] => R): Observable[R] = {
    val jSources = new java.util.ArrayList[rx.Observable[_ <: T]](sources.map(_.asJavaObservable).asJava)
    val jCombineFunction = new rx.functions.FuncN[R] {
      override def call(args: java.lang.Object*): R = combineFunction(args.map(_.asInstanceOf[T]))
    }
    toScalaObservable[R](rx.Observable.combineLatest[T, R](jSources, jCombineFunction))
  }
}





<|MERGE_RESOLUTION|>--- conflicted
+++ resolved
@@ -4532,30 +4532,6 @@
   }
 
   /**
-<<<<<<< HEAD
-   * Converts a sequence of values into an Observable.
-   *
-   * <img width="640" src="https://github.com/Netflix/RxJava/wiki/images/rx-operators/from.png">
-   *
-   * Implementation note: the entire array will be immediately emitted each time an [[rx.lang.scala.Observer]] subscribes.
-   * Since this occurs before the [[rx.lang.scala.Subscription]] is returned,
-   * it in not possible to unsubscribe from the sequence before it completes.
-   *
-   * @param items
-   *            the source Array
-   * @tparam T
-   *            the type of items in the Array, and the type of items to be emitted by the
-   *            resulting Observable
-   * @return an Observable that emits each item in the source Array
-   */
-  @deprecated("Use `just` instead", "0.20")
-  def items[T](items: T*): Observable[T] = {
-    toScalaObservable[T](rx.Observable.from(items.toIterable.asJava))
-  }
-
-  /**
-=======
->>>>>>> 27294d71
    * Converts a sequence of values into an Observable.
    *
    * <img width="640" src="https://github.com/Netflix/RxJava/wiki/images/rx-operators/from.png">
